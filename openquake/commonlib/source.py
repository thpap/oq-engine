# -*- coding: utf-8 -*-
# vim: tabstop=4 shiftwidth=4 softtabstop=4
#
# Copyright (C) 2010-2016 GEM Foundation
#
# OpenQuake is free software: you can redistribute it and/or modify it
# under the terms of the GNU Affero General Public License as published
# by the Free Software Foundation, either version 3 of the License, or
# (at your option) any later version.
#
# OpenQuake is distributed in the hope that it will be useful,
# but WITHOUT ANY WARRANTY; without even the implied warranty of
# MERCHANTABILITY or FITNESS FOR A PARTICULAR PURPOSE.  See the
# GNU Affero General Public License for more details.
#
# You should have received a copy of the GNU Affero General Public License
# along with OpenQuake. If not, see <http://www.gnu.org/licenses/>.

from __future__ import division
import re
import sys
import copy
import math
import logging
import operator
import collections
import random

import numpy

from openquake.baselib import hdf5
from openquake.baselib.python3compat import raise_, decode
from openquake.baselib.general import (
    AccumDict, groupby, block_splitter, group_array)
from openquake.hazardlib.site import Tile
<<<<<<< HEAD
from openquake.commonlib import logictree, sourceconverter, parallel
=======
from openquake.hazardlib.probability_map import ProbabilityMap
from openquake.commonlib import logictree, sourceconverter
>>>>>>> 2b8f5882
from openquake.commonlib import nrml, node

MAXWEIGHT = 200  # tuned by M. Simionato
MAX_INT = 2 ** 31 - 1
U16 = numpy.uint16
U32 = numpy.uint32
I32 = numpy.int32
F32 = numpy.float32


class LtRealization(object):
    """
    Composite realization build on top of a source model realization and
    a GSIM realization.
    """
    def __init__(self, ordinal, sm_lt_path, gsim_rlz, weight, sampleid):
        self.ordinal = ordinal
        self.sm_lt_path = sm_lt_path
        self.gsim_rlz = gsim_rlz
        self.weight = weight
        self.sampleid = sampleid

    def __repr__(self):
        return '<%d,%s,w=%s>' % (self.ordinal, self.uid, self.weight)

    @property
    def gsim_lt_path(self):
        return self.gsim_rlz.lt_path

    @property
    def uid(self):
        """An unique identifier for effective realizations"""
        return '_'.join(self.sm_lt_path) + '~' + self.gsim_rlz.uid

    def __lt__(self, other):
        return self.ordinal < other.ordinal

    def __eq__(self, other):
        return repr(self) == repr(other)

    def __ne__(self, other):
        return repr(self) != repr(other)

    def __hash__(self):
        return hash(repr(self))


class SourceModel(object):
    """
    A container of SourceGroup instances with some additional attributes
    describing the source model in the logic tree.
    """
    def __init__(self, name, weight, path, src_groups, num_gsim_paths, ordinal,
                 samples):
        self.name = name
        self.weight = weight
        self.path = path
        self.src_groups = src_groups
        self.num_gsim_paths = num_gsim_paths
        self.ordinal = ordinal
        self.samples = samples

    @property
    def num_sources(self):
        return sum(len(sg) for sg in self.src_groups)

    def get_skeleton(self):
        """
        Return an empty copy of the source model, i.e. without sources,
        but with the proper attributes for each SourceGroup contained within.
        """
        src_groups = [sourceconverter.SourceGroup(
            sg.trt, [], sg.min_mag, sg.max_mag, sg.id)
                      for sg in self.src_groups]
        return self.__class__(self.name, self.weight, self.path, src_groups,
                              self.num_gsim_paths, self.ordinal, self.samples)


def capitalize(words):
    """
    Capitalize words separated by spaces.

    >>> capitalize('active shallow crust')
    'Active Shallow Crust'
    """
    return ' '.join(w.capitalize() for w in words.split(' '))


class SourceModelParser(object):
    """
    A source model parser featuring a cache.

    :param converter:
        :class:`openquake.commonlib.source.SourceConverter` instance
    """
    def __init__(self, converter):
        self.converter = converter
        self.groups = {}  # cache fname -> groups
        self.fname_hits = collections.Counter()  # fname -> number of calls

    def parse_src_groups(self, fname, apply_uncertainties=None):
        """
        :param fname:
            the full pathname of the source model file
        :param apply_uncertainties:
            a function modifying the sources (or None)
        """
        try:
            groups = self.groups[fname]
        except KeyError:
            groups = self.groups[fname] = self.parse_groups(fname)
        # NB: deepcopy is *essential* here
        groups = [copy.deepcopy(g) for g in groups]
        for group in groups:
            for src in group:
                if apply_uncertainties:
                    apply_uncertainties(src)
                    src.num_ruptures = src.count_ruptures()
        self.fname_hits[fname] += 1
        return groups

    def parse_groups(self, fname):
        """
        Parse all the groups and return them ordered by number of sources.
        It does not count the ruptures, so it is relatively fast.

        :param fname:
            the full pathname of the source model file
        """
        return nrml.parse(fname, self.converter)


def agg_prob(acc, prob):
    """Aggregation function for probabilities"""
    return 1. - (1. - acc) * (1. - prob)


class RlzsAssoc(collections.Mapping):
    """
    Realization association class. It should not be instantiated directly,
    but only via the method :meth:
    `openquake.commonlib.source.CompositeSourceModel.get_rlzs_assoc`.

    :attr realizations: list of :class:`LtRealization` objects
    :attr gsim_by_trt: list of dictionaries {trt: gsim}
    :attr rlzs_assoc: dictionary {src_group_id, gsim: rlzs}
    :attr rlzs_by_smodel: list of lists of realizations

    For instance, for the non-trivial logic tree in
    :mod:`openquake.qa_tests_data.classical.case_15`, which has 4 tectonic
    region types and 4 + 2 + 2 realizations, there are the following
    associations:

    (0, 'BooreAtkinson2008()') ['#0-SM1-BA2008_C2003', '#1-SM1-BA2008_T2002']
    (0, 'CampbellBozorgnia2008()') ['#2-SM1-CB2008_C2003', '#3-SM1-CB2008_T2002']
    (1, 'Campbell2003()') ['#0-SM1-BA2008_C2003', '#2-SM1-CB2008_C2003']
    (1, 'ToroEtAl2002()') ['#1-SM1-BA2008_T2002', '#3-SM1-CB2008_T2002']
    (2, 'BooreAtkinson2008()') ['#4-SM2_a3pt2b0pt8-BA2008']
    (2, 'CampbellBozorgnia2008()') ['#5-SM2_a3pt2b0pt8-CB2008']
    (3, 'BooreAtkinson2008()') ['#6-SM2_a3b1-BA2008']
    (3, 'CampbellBozorgnia2008()') ['#7-SM2_a3b1-CB2008']
    """
    def __init__(self, csm_info):
        self.seed = csm_info.seed
        self.num_samples = csm_info.num_samples
        self.rlzs_assoc = collections.defaultdict(list)
        self.gsim_by_trt = []  # rlz.ordinal -> {trt: gsim}
        self.rlzs_by_smodel = [[] for _ in range(len(csm_info.source_models))]
        self.gsims_by_grp_id = {}
        self.sm_ids = {}
        self.samples = {}
        for sm in csm_info.source_models:
            for sg in sm.src_groups:
                self.sm_ids[sg.id] = sm.ordinal
                self.samples[sg.id] = sm.samples

    def _init(self):
        """
        Finalize the initialization of the RlzsAssoc object by setting
        the (reduced) weights of the realizations and the attribute
        gsims_by_grp_id.
        """
        if self.num_samples:
            assert len(self.realizations) == self.num_samples
            for rlz in self.realizations:
                rlz.weight = 1. / self.num_samples
        else:
            tot_weight = sum(rlz.weight for rlz in self.realizations)
            if tot_weight == 0:
                raise ValueError('All realizations have zero weight??')
            elif abs(tot_weight - 1) > 1E-12:  # allow for rounding errors
                logging.warn('Some source models are not contributing, '
                             'weights are being rescaled')
            for rlz in self.realizations:
                rlz.weight = rlz.weight / tot_weight

        self.gsims_by_grp_id = groupby(
            self.rlzs_assoc, operator.itemgetter(0),
            lambda group: sorted(gsim for grp_id, gsim in group))

    @property
    def realizations(self):
        """Flat list with all the realizations"""
        return sum(self.rlzs_by_smodel, [])

    def get_rlz(self, rlzstr):
        """
        Get a Realization instance for a string of the form 'rlz-\d+'
        """
        mo = re.match('rlz-(\d+)', rlzstr)
        if not mo:
            return
        return self.realizations[int(mo.group(1))]

    def get_rlzs_by_gsim(self, grp_id):
        """
        Returns a dictionary gsim -> rlzs
        """
        return {gsim: self[grp_id, str(gsim)]
                for gsim in self.gsims_by_grp_id[grp_id]}

    def get_rlzs_by_grp_id(self):
        """
        Returns a dictionary grp_id > [sorted rlzs]
        """
        rlzs_by_grp_id = collections.defaultdict(set)
        for (grp_id, gsim), rlzs in self.rlzs_assoc.items():
            rlzs_by_grp_id[grp_id].update(rlzs)
        return {grp_id: sorted(rlzs)
                for grp_id, rlzs in rlzs_by_grp_id.items()}

    def _add_realizations(self, idx, lt_model, gsim_lt, gsim_rlzs):
        trts = gsim_lt.tectonic_region_types
        rlzs = []
        for i, gsim_rlz in enumerate(gsim_rlzs):
            weight = float(lt_model.weight) * float(gsim_rlz.weight)
            rlz = LtRealization(idx[i], lt_model.path, gsim_rlz, weight, i)
            self.gsim_by_trt.append(
                dict(zip(gsim_lt.all_trts, gsim_rlz.value)))
            for src_group in lt_model.src_groups:
                if src_group.trt in trts:
                    # ignore the associations to discarded TRTs
                    gs = gsim_lt.get_gsim_by_trt(gsim_rlz, src_group.trt)
                    self.rlzs_assoc[src_group.id, gs].append(rlz)
            rlzs.append(rlz)
        self.rlzs_by_smodel[lt_model.ordinal] = rlzs

    def extract(self, rlz_indices, csm_info):
        """
        Extract a RlzsAssoc instance containing only the given realizations.

        :param rlz_indices: a list of realization indices from 0 to R - 1
        """
        assoc = self.__class__(csm_info)
        if len(rlz_indices) == 1:
            realizations = [self.realizations[rlz_indices[0]]]
        else:
            realizations = operator.itemgetter(*rlz_indices)(self.realizations)
        rlzs_smpath = groupby(realizations, operator.attrgetter('sm_lt_path'))
        smodel_from = {sm.path: sm for sm in csm_info.source_models}
        for smpath, rlzs in rlzs_smpath.items():
            sm = smodel_from[smpath]
            trts = set(sg.trt for sg in sm.src_groups)
            assoc._add_realizations(
                [r.ordinal for r in rlzs], sm,
                csm_info.gsim_lt.reduce(trts), [rlz.gsim_rlz for rlz in rlzs])
        assoc._init()
        return assoc

    # used in riskinput
    def combine(self, results, agg=agg_prob):
        """
        :param results: a dictionary (src_group_id, gsim) -> floats
        :param agg: an aggregation function
        :returns: a dictionary rlz -> aggregated floats

        Example: a case with tectonic region type T1 with GSIMS A, B, C
        and tectonic region type T2 with GSIMS D, E.

        >> assoc = RlzsAssoc(CompositionInfo([], []))
        >> assoc.rlzs_assoc = {
        ... ('T1', 'A'): ['r0', 'r1'],
        ... ('T1', 'B'): ['r2', 'r3'],
        ... ('T1', 'C'): ['r4', 'r5'],
        ... ('T2', 'D'): ['r0', 'r2', 'r4'],
        ... ('T2', 'E'): ['r1', 'r3', 'r5']}
        ...
        >> results = {
        ... ('T1', 'A'): 0.01,
        ... ('T1', 'B'): 0.02,
        ... ('T1', 'C'): 0.03,
        ... ('T2', 'D'): 0.04,
        ... ('T2', 'E'): 0.05,}
        ...
        >> combinations = assoc.combine(results, operator.add)
        >> for key, value in sorted(combinations.items()): print key, value
        r0 0.05
        r1 0.06
        r2 0.06
        r3 0.07
        r4 0.07
        r5 0.08

        You can check that all the possible sums are performed:

        r0: 0.01 + 0.04 (T1A + T2D)
        r1: 0.01 + 0.05 (T1A + T2E)
        r2: 0.02 + 0.04 (T1B + T2D)
        r3: 0.02 + 0.05 (T1B + T2E)
        r4: 0.03 + 0.04 (T1C + T2D)
        r5: 0.03 + 0.05 (T1C + T2E)

        In reality, the `combine_pmaps` method is used with hazard_curves and
        the aggregation function is the `agg_curves` function, a composition of
        probability, which however is close to the sum for small probabilities.
        """
        ad = {rlz: 0 for rlz in self.realizations}
        for key, value in results.items():
            for rlz in self.rlzs_assoc[key]:
                ad[rlz] = agg(ad[rlz], value)
        return ad

    def __iter__(self):
        return iter(self.rlzs_assoc)

    def __getitem__(self, key):
        return self.rlzs_assoc[key]

    def __len__(self):
        return len(self.rlzs_assoc)

    def __repr__(self):
        pairs = []
        for key in sorted(self.rlzs_assoc):
            rlzs = list(map(str, self.rlzs_assoc[key]))
            if len(rlzs) > 10:  # short representation
                rlzs = ['%d realizations' % len(rlzs)]
            pairs.append(('%s,%s' % key, rlzs))
        return '<%s(size=%d, rlzs=%d)\n%s>' % (
            self.__class__.__name__, len(self), len(self.realizations),
            '\n'.join('%s: %s' % pair for pair in pairs))

LENGTH = 256

source_model_dt = numpy.dtype([
    ('name', hdf5.vstr),
    ('weight', F32),
    ('path', hdf5.vstr),
    ('num_rlzs', U32),
    ('samples', U32),
])

src_group_dt = numpy.dtype(
    [('grp_id', U32),
     ('trti', U16),
     ('effrup', I32),
     ('sm_id', U32)])


class CompositionInfo(object):
    """
    An object to collect information about the composition of
    a composite source model.

    :param source_model_lt: a SourceModelLogicTree object
    :param source_models: a list of SourceModel instances
    """
    @classmethod
    def fake(cls, gsimlt=None):
        """
        :returns:
            a fake `CompositionInfo` instance with the given gsim logic tree
            object; if None, builds automatically a fake gsim logic tree
        """
        weight = 1
        gsim_lt = gsimlt or logictree.GsimLogicTree.from_('FromFile')
        fakeSM = SourceModel(
            'fake', weight,  'b1',
            [sourceconverter.SourceGroup('*', eff_ruptures=1)],
            gsim_lt.get_num_paths(), ordinal=0, samples=1)
        return cls(gsim_lt, seed=0, num_samples=0, source_models=[fakeSM])

    def __init__(self, gsim_lt, seed, num_samples, source_models):
        self.gsim_lt = gsim_lt
        self.seed = seed
        self.num_samples = num_samples
        self.source_models = source_models

    def __getnewargs__(self):
        # with this CompositionInfo instances will be unpickled correctly
        return self.seed, self.num_samples, self.source_models

    def __toh5__(self):
        trts = sorted(set(src_group.trt for sm in self.source_models
                          for src_group in sm.src_groups))
        trti = {trt: i for i, trt in enumerate(trts)}
        data = []
        for sm in self.source_models:
            for src_group in sm.src_groups:
                # the number of effective realizations is set by get_rlzs_assoc
                data.append((src_group.id, trti[src_group.trt],
                             src_group.eff_ruptures, sm.ordinal))
        lst = [(sm.name, sm.weight, '_'.join(sm.path),
                sm.num_gsim_paths, sm.samples)
               for i, sm in enumerate(self.source_models)]
        return (dict(
            sg_data=numpy.array(data, src_group_dt),
            sm_data=numpy.array(lst, source_model_dt)),
                dict(seed=self.seed, num_samples=self.num_samples,
                     trts=hdf5.array_of_vstr(trts),
                     gsim_lt_xml=str(self.gsim_lt),
                     gsim_fname=self.gsim_lt.fname))

    def __fromh5__(self, dic, attrs):
        sg_data = group_array(dic['sg_data'], 'sm_id')
        sm_data = dic['sm_data']
        vars(self).update(attrs)
        if self.gsim_fname.endswith('.xml'):
            self.gsim_lt = logictree.GsimLogicTree(
                self.gsim_fname, sorted(self.trts))
        else:  # fake file with the name of the GSIM
            self.gsim_lt = logictree.GsimLogicTree.from_(self.gsim_fname)
        self.source_models = []
        for sm_id, rec in enumerate(sm_data):
            tdata = sg_data[sm_id]
            srcgroups = [
                sourceconverter.SourceGroup(
                    self.trts[trti], id=grp_id, eff_ruptures=effrup)
                for grp_id, trti, effrup, sm_id in tdata if effrup > 0]
            path = tuple(rec['path'].split('_'))
            trts = set(sg.trt for sg in srcgroups)
            num_gsim_paths = self.gsim_lt.reduce(trts).get_num_paths()
            sm = SourceModel(rec['name'], rec['weight'], path, srcgroups,
                             num_gsim_paths, sm_id, rec['samples'])
            self.source_models.append(sm)

    def get_num_rlzs(self, source_model=None):
        """
        :param source_model: a SourceModel instance (or None)
        :returns: the number of realizations per source model (or all)
        """
        if source_model is None:
            return sum(self.get_num_rlzs(sm) for sm in self.source_models)
        if self.num_samples:
            return source_model.samples
        trts = set(sg.trt for sg in source_model.src_groups)
        return self.gsim_lt.reduce(trts).get_num_paths()

    # FIXME: this is called several times, both in .init and in .send_sources
    def get_rlzs_assoc(self, count_ruptures=None):
        """
        Return a RlzsAssoc with fields realizations, gsim_by_trt,
        rlz_idx and trt_gsims.

        :param count_ruptures: a function src_group -> num_ruptures
        """
        assoc = RlzsAssoc(self)
        random_seed = self.seed
        idx = 0
        trtset = set(self.gsim_lt.tectonic_region_types)
        for i, smodel in enumerate(self.source_models):
            # collect the effective tectonic region types and ruptures
            trts = set()
            for sg in smodel.src_groups:
                if count_ruptures:
                    sg.eff_ruptures = count_ruptures(sg)
                if sg.eff_ruptures:
                    trts.add(sg.trt)
            # recompute the GSIM logic tree if needed
            if trtset != trts:
                before = self.gsim_lt.get_num_paths()
                gsim_lt = self.gsim_lt.reduce(trts)
                after = gsim_lt.get_num_paths()
                if count_ruptures and before > after:
                    logging.warn('Reducing the logic tree of %s from %d to %d '
                                 'realizations', smodel.name, before, after)
            else:
                gsim_lt = self.gsim_lt
            if self.num_samples:  # sampling
                # the int is needed on Windows to convert numpy.uint32 objects
                rnd = random.Random(int(random_seed + idx))
                rlzs = logictree.sample(gsim_lt, smodel.samples, rnd)
            else:  # full enumeration
                rlzs = logictree.get_effective_rlzs(gsim_lt)
            if rlzs:
                indices = numpy.arange(idx, idx + len(rlzs))
                idx += len(indices)
                assoc._add_realizations(indices, smodel, gsim_lt, rlzs)
            elif trts:
                logging.warn('No realizations for %s, %s',
                             '_'.join(smodel.path), smodel.name)
        # NB: realizations could be filtered away by logic tree reduction
        if assoc.realizations:
            assoc._init()
        return assoc

    def get_source_model(self, src_group_id):
        """
        Return the source model for the given src_group_id
        """
        for smodel in self.source_models:
            for src_group in smodel.src_groups:
                if src_group.id == src_group_id:
                    return smodel

    def get_sm_by_rlz(self, realizations):
        """
        :returns: a dictionary rlz -> source model name
        """
        dic = {}
        for sm in self.source_models:
            for rlz in realizations:
                if rlz.sm_lt_path == sm.path:
                    dic[rlz] = sm.name
        return dic

    def get_trt(self, src_group_id):
        """
        Return the TRT string for the given src_group_id
        """
        for smodel in self.source_models:
            for src_group in smodel.src_groups:
                if src_group.id == src_group_id:
                    return src_group.trt

    def __repr__(self):
        info_by_model = collections.OrderedDict()
        for sm in self.source_models:
            info_by_model[sm.path] = (
                '_'.join(map(decode, sm.path)),
                decode(sm.name),
                [sg.id for sg in sm.src_groups],
                sm.weight,
                self.get_num_rlzs(sm))
        summary = ['%s, %s, trt=%s, weight=%s: %d realization(s)' % ibm
                   for ibm in info_by_model.values()]
        return '<%s\n%s>' % (
            self.__class__.__name__, '\n'.join(summary))


class CompositeSourceModel(collections.Sequence):
    """
    :param source_model_lt:
        a :class:`openquake.commonlib.logictree.SourceModelLogicTree` instance
    :param source_models:
        a list of :class:`openquake.commonlib.source.SourceModel` tuples
    """
    def __init__(self, gsim_lt, source_model_lt, source_models,
                 set_weight=True):
        self.gsim_lt = gsim_lt
        self.source_model_lt = source_model_lt
        self.source_models = source_models
        self.source_info = ()  # set by the SourceFilterSplitter
        self.split_map = {}
        if set_weight:
            self.set_weights()
        # must go after set_weights to have the correct .num_ruptures
        self.info = CompositionInfo(
            gsim_lt, self.source_model_lt.seed,
            self.source_model_lt.num_samples,
            [sm.get_skeleton() for sm in self.source_models])

    @property
    def src_groups(self):
        """
        Yields the SourceGroups inside each source model.
        """
        for sm in self.source_models:
            for src_group in sm.src_groups:
                yield src_group

    def get_sources(self, maxweight, kind):
        """
        Extract the sources contained in the source models by optionally
        filtering and splitting them, depending on the passed parameters.
        """
        sources = []
        for src_group in self.src_groups:
            for src in src_group:
                if kind == 'all':
                    sources.append(src)
                elif kind == 'light' and src.weight <= maxweight:
                    sources.append(src)
                elif kind == 'heavy' and src.weight > maxweight:
                    sources.append(src)
        return sources

    def get_num_sources(self):
        """
        :returns: the total number of sources in the model
        """
        return sum(len(src_group) for src_group in self.src_groups)

    def set_weights(self):
        """
        Update the attributes .weight and src.num_ruptures for each TRT model
        .weight of the CompositeSourceModel.
        """
        self.weight = self.filtered_weight = 0
        for src_group in self.src_groups:
            weight = 0
            num_ruptures = 0
            for src in src_group:
                weight += src.weight
                num_ruptures += src.num_ruptures
            src_group.weight = weight
            src_group.sources = sorted(
                src_group, key=operator.attrgetter('source_id'))
            self.weight += weight

    def __repr__(self):
        """
        Return a string representation of the composite model
        """
        models = ['%d-%s-%s,w=%s [%d src_group(s)]' % (
            sm.ordinal, sm.name, '_'.join(sm.path), sm.weight,
            len(sm.src_groups)) for sm in self.source_models]
        return '<%s\n%s>' % (self.__class__.__name__, '\n'.join(models))

    def __getitem__(self, i):
        """Return the i-th source model"""
        return self.source_models[i]

    def __iter__(self):
        """Return an iterator over the underlying source models"""
        return iter(self.source_models)

    def __len__(self):
        """Return the number of underlying source models"""
        return len(self.source_models)


def collect_source_model_paths(smlt):
    """
    Given a path to a source model logic tree or a file-like, collect all of
    the soft-linked path names to the source models it contains and return them
    as a uniquified list (no duplicates).

    :param smlt: source model logic tree file
    """
    for blevel in nrml.read(smlt).logicTree:
        with node.context(smlt, blevel):
            for bset in blevel:
                for br in bset:
                    smfname = br.uncertaintyModel.text
                    if smfname:
                        yield smfname


# ########################## SourceManager ########################### #

def source_info_iadd(self, other):
    assert self.src_group_id == other.src_group_id
    assert self.source_id == other.source_id
    return self.__class__(
        self.src_group_id, self.source_id, self.source_class, self.weight,
        self.sources, self.filter_time + other.filter_time,
        self.split_time + other.split_time,
        self.cum_calc_time + other.cum_calc_time,
        max(self.max_calc_time, other.max_calc_time),
        self.num_tasks + other.num_tasks,
    )

SourceInfo = collections.namedtuple(
    'SourceInfo', 'src_group_id source_id source_class weight sources '
    'filter_time split_time cum_calc_time max_calc_time num_tasks')
SourceInfo.__iadd__ = source_info_iadd

source_info_dt = numpy.dtype([
    ('src_group_id', numpy.uint32),    # 0
    ('source_id', (bytes, 100)),       # 1
    ('source_class', (bytes, 30)),     # 2
    ('weight', numpy.float32),         # 3
    ('split_num', numpy.uint32),       # 4
    ('filter_time', numpy.float32),    # 5
    ('split_time', numpy.float32),     # 6
    ('cum_calc_time', numpy.float32),  # 7
    ('max_calc_time', numpy.float32),  # 8
    ('num_tasks', numpy.uint32),       # 9
])


class SourceManager(object):
    """
    Manager associated to a CompositeSourceModel instance.
    Filter and split sources and send them to the worker tasks.
    """
    def __init__(self, csm, maximum_distance, concurrent_tasks,
                 dstore, monitor, random_seed=None,
                 filter_sources=True, num_tiles=1):
        self.csm = csm
        self.maximum_distance = maximum_distance
        self.concurrent_tasks = concurrent_tasks or 1
        self.random_seed = random_seed
        self.dstore = dstore
        self.monitor = monitor
        self.filter_sources = filter_sources
        self.num_tiles = num_tiles
        self.rlzs_assoc = csm.info.get_rlzs_assoc()
        self.split_map = {}  # src_group_id, source_id -> split sources
        self.infos = {}  # src_group_id, source_id -> SourceInfo tuple

        # hystorically, we always tried to to produce 2 * concurrent_tasks
        self.maxweight = max(MAXWEIGHT, math.ceil(
            csm.weight / (self.concurrent_tasks * 2 * num_tiles)))
        logging.info('Instantiated SourceManager with maxweight=%.1f',
                     self.maxweight)
        if random_seed is not None:
            # generate unique seeds for each rupture with numpy.arange
            self.src_serial = {}
            n = sum(sg.tot_ruptures() for sg in self.csm.src_groups)
            rup_serial = numpy.arange(n, dtype=numpy.uint32)
            start = 0
            for src in self.csm.get_sources(self.maxweight, 'all'):
                nr = src.num_ruptures
                self.src_serial[src.id] = rup_serial[start:start + nr]
                start += nr

    def get_sources(self, kind, tile):
        """
        :param kind: a string 'light', 'heavy' or 'all'
        :param tile: a :class:`openquake.hazardlib.site.Tile` instance
        :returns: the sources of the given kind affecting the given tile
        """
        filter_mon = self.monitor('filtering sources')
        split_mon = self.monitor('splitting sources')
        for src in self.csm.get_sources(self.maxweight, kind):
            filter_time = split_time = 0
            if self.filter_sources:
                with filter_mon:
                    try:
                        if src not in tile:
                            continue
                    except:
                        etype, err, tb = sys.exc_info()
                        msg = 'An error occurred with source id=%s: %s'
                        msg %= (src.source_id, err)
                        raise_(etype, msg, tb)
                filter_time = filter_mon.dt
            if kind == 'heavy':
                if (src.src_group_id, src.id) not in self.split_map:
                    with split_mon:
                        sources = list(sourceconverter.split_source(src))
                        if len(sources) > 1:
                            logging.info('split %s of weight %s in %d',
                                         src, src.weight, len(sources))
                        self.split_map[src.src_group_id, src.id] = sources
                    split_time = split_mon.dt
                    self.set_serial(src, sources)
                for ss in self.split_map[src.src_group_id, src.id]:
                    ss.id = src.id
                    yield ss
            else:
                self.set_serial(src)
                yield src
            split_sources = self.split_map.get(
                (src.src_group_id, src.id), [src])
            info = SourceInfo(src.src_group_id, src.source_id,
                              src.__class__.__name__,
                              src.weight, len(split_sources),
                              filter_time, split_time, 0, 0, 0)
            key = (src.src_group_id, src.source_id)
            if key in self.infos:
                self.infos[key] += info
            else:
                self.infos[key] = info

        filter_mon.flush()
        split_mon.flush()

    def set_serial(self, src, split_sources=()):
        """
        Set a serial number per each rupture in a source, managing also the
        case of split sources, if any.
        """
        if self.random_seed is not None:
            src.serial = self.src_serial[src.id]
            if split_sources:
                start = 0
                for ss in split_sources:
                    nr = ss.num_ruptures
                    ss.serial = src.serial[start:start + nr]
                    start += nr

    def gen_args(self, tiles):
        """
        Yield (sources, sitecol, rlzs_assoc, monitor) by
        looping on the tiles and on the source blocks.
        """
        for i, sitecol in enumerate(tiles, 1):
            if len(tiles) > 1:
                logging.info('Processing tile %d', i)
            tile = Tile(sitecol, self.maximum_distance)
            for kind in ('light', 'heavy'):
                if self.filter_sources:
                    logging.info('Filtering %s sources', kind)
                sources = list(self.get_sources(kind, tile))
                if not sources:
                    continue
                for src in sources:
                    self.csm.filtered_weight += src.weight
                nblocks = 0
                for block in block_splitter(
                        sources, self.maxweight,
                        operator.attrgetter('weight'),
                        operator.attrgetter('src_group_id')):
                    yield block, sitecol, self.rlzs_assoc, self.monitor.new()
                    nblocks += 1
                logging.info('Sent %d sources in %d block(s)',
                             len(sources), nblocks)

    def store_source_info(self, dstore):
        """
        Save the `source_info` array and its attributes in the datastore.

        :param dstore: the datastore
        """
        if self.infos:
            values = list(self.infos.values())
            values.sort(
                key=lambda info: info.filter_time + info.split_time,
                reverse=True)
            dstore['source_info'] = numpy.array(values, source_info_dt)
            attrs = dstore['source_info'].attrs
            attrs['maxweight'] = self.maxweight
            self.infos.clear()


def count_eff_ruptures(sources, sitecol, rlzs_assoc, monitor):
    """
    Count the number of ruptures contained in the given sources and return
    a dictionary src_group_id -> num_ruptures. All sources belong to the
    same tectonic region type.
    """
    acc = AccumDict()
    acc.eff_ruptures = {sources[0].src_group_id:
                        sum(src.num_ruptures for src in sources)}
    return acc<|MERGE_RESOLUTION|>--- conflicted
+++ resolved
@@ -33,12 +33,7 @@
 from openquake.baselib.general import (
     AccumDict, groupby, block_splitter, group_array)
 from openquake.hazardlib.site import Tile
-<<<<<<< HEAD
-from openquake.commonlib import logictree, sourceconverter, parallel
-=======
-from openquake.hazardlib.probability_map import ProbabilityMap
 from openquake.commonlib import logictree, sourceconverter
->>>>>>> 2b8f5882
 from openquake.commonlib import nrml, node
 
 MAXWEIGHT = 200  # tuned by M. Simionato
