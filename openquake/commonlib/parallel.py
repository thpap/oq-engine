# -*- coding: utf-8 -*-
# vim: tabstop=4 shiftwidth=4 softtabstop=4
#
# Copyright (C) 2010-2016 GEM Foundation
#
# OpenQuake is free software: you can redistribute it and/or modify it
# under the terms of the GNU Affero General Public License as published
# by the Free Software Foundation, either version 3 of the License, or
# (at your option) any later version.
#
# OpenQuake is distributed in the hope that it will be useful,
# but WITHOUT ANY WARRANTY; without even the implied warranty of
# MERCHANTABILITY or FITNESS FOR A PARTICULAR PURPOSE.  See the
# GNU Affero General Public License for more details.
#
# You should have received a copy of the GNU Affero General Public License
# along with OpenQuake. If not, see <http://www.gnu.org/licenses/>.

"""
TODO: write documentation.
"""
from __future__ import print_function
from functools import reduce
import os
import sys
import socket
import inspect
import logging
import operator
import traceback
import functools
import multiprocessing.dummy
from concurrent.futures import as_completed, ProcessPoolExecutor

from openquake.baselib.python3compat import pickle
from openquake.baselib.performance import Monitor, virtual_memory
from openquake.baselib.general import split_in_blocks, AccumDict, humansize
from openquake.hazardlib.gsim.base import GroundShakingIntensityModel

executor = ProcessPoolExecutor()
# the num_tasks_hint is chosen to be 2 times bigger than the name of
# cores; it is a heuristic number to get a good distribution;
# it has no more significance than that
executor.num_tasks_hint = executor._max_workers * 2

OQ_DISTRIBUTE = os.environ.get('OQ_DISTRIBUTE', 'futures').lower()

if OQ_DISTRIBUTE == 'celery':
    from celery.result import ResultSet
    from celery import Celery
    from celery.task import task
    from openquake.engine.celeryconfig import BROKER_URL
    app = Celery('openquake', backend='amqp://', broker=BROKER_URL)

elif OQ_DISTRIBUTE == 'ipython':
    import ipyparallel as ipp


def oq_distribute():
    """
    Return the current value of the variable OQ_DISTRIBUTE; if undefined,
    return 'futures'.
    """
    return os.environ.get('OQ_DISTRIBUTE', 'futures').lower()


def no_distribute():
    """
    True if the variable OQ_DISTRIBUTE is "no"
    """
    return oq_distribute() == 'no'


def check_mem_usage(monitor=Monitor(),
                    soft_percent=90, hard_percent=100):
    """
    Display a warning if we are running out of memory

    :param int mem_percent: the memory limit as a percentage
    """
    used_mem_percent = virtual_memory().percent
    if used_mem_percent > hard_percent:
        raise MemoryError('Using more memory than allowed by configuration '
                          '(Used: %d%% / Allowed: %d%%)! Shutting down.' %
                          (used_mem_percent, hard_percent))
    elif used_mem_percent > soft_percent:
        hostname = socket.gethostname()
        monitor.send('warn', 'Using over %d%% of the memory in %s!',
                     used_mem_percent, hostname)


def safely_call(func, args, pickle=False):
    """
    Call the given function with the given arguments safely, i.e.
    by trapping the exceptions. Return a pair (result, exc_type)
    where exc_type is None if no exceptions occur, otherwise it
    is the exception class and the result is a string containing
    error message and traceback.

    :param func: the function to call
    :param args: the arguments
    :param pickle:
        if set, the input arguments are unpickled and the return value
        is pickled; otherwise they are left unchanged
    """
<<<<<<< HEAD
    with Monitor(measuremem=True) as extmon:
        if pickle:
            args = [a.unpickle() for a in args]
        ismon = args and isinstance(args[-1], Monitor)
        mon = args[-1] if ismon else Monitor()
        check_mem_usage(mon)  # check if too much memory is used
        mon.flush = NoFlush(mon, func.__name__)
        try:
            with mon('total ' + func.__name__, measuremem=False), \
                 GroundShakingIntensityModel.forbid_instantiation():
=======
    with Monitor('total ' + func.__name__, measuremem=True) as child:
        if pickle:  # measure the unpickling time too
            args = [a.unpickle() for a in args]
        if args and isinstance(args[-1], Monitor):
            mon = args[-1]
            mon.children.append(child)  # child is a child of mon
            child.hdf5path = mon.hdf5path
        else:
            mon = child
        check_mem_usage(mon)  # check if too much memory is used
        mon.flush = NoFlush(mon, func.__name__)
        try:
            with GroundShakingIntensityModel.forbid_instantiation():
>>>>>>> faf02003
                got = func(*args)
                if inspect.isgenerator(got):
                    got = list(got)
            res = got, None, mon
        except:
            etype, exc, tb = sys.exc_info()
            tb_str = ''.join(traceback.format_tb(tb))
            res = ('\n%s%s: %s' % (tb_str, etype.__name__, exc), etype, mon)

        # NB: flush must not be called in the workers - they must not
        # have access to the datastore - so we remove it
        rec_delattr(mon, 'flush')
<<<<<<< HEAD
        if pickle:
            res = Pickled(res)
    mon.duration = extmon.duration
    mon.mem = extmon.mem
=======

    if pickle:  # it is impossible to measure the pickling time :-(
        res = Pickled(res)
>>>>>>> faf02003
    return res


class Aggregator(object):
    """
    Each time the aggregator is called it aggregates the output of a task
    and logs a progress message.

    :param agg:
        aggregation function (acc, val) -> new acc
    :param taskname:
        the name of the task
    :param todo:
        the number of times the generator object will be called
    :param progress:
        a logging function for the progress report
    """
    def __init__(self, agg, taskname, todo, progress=logging.info):
        self.agg = agg
        self.taskname = taskname
        self.todo = todo
        self.progress = progress
        self.log_percent = self._log_percent()
        next(self.log_percent)

    def _log_percent(self):
        yield 0
        done = 1
        prev_percent = 0
        while done < self.todo:
            percent = int(float(done) / self.todo * 100)
            if percent > prev_percent:
                self.progress('%s %3d%%', self.taskname, percent)
                prev_percent = percent
            yield done
            done += 1
        self.progress('%s 100%%', self.taskname)
        yield done

    def __call__(self, acc, triple):
        (val, exc, mon) = triple
        if exc:
            raise RuntimeError(val)
        res = self.agg(acc, val)
        next(self.log_percent)
        mon.flush()
        return res


class Pickled(object):
    """
    An utility to manually pickling/unpickling objects.
    The reason is that celery does not use the HIGHEST_PROTOCOL,
    so relying on celery is slower. Moreover Pickled instances
    have a nice string representation and length giving the size
    of the pickled bytestring.

    :param obj: the object to pickle
    """
    def __init__(self, obj):
        self.clsname = obj.__class__.__name__
        self.calc_id = str(getattr(obj, 'calc_id', ''))  # for monitors
        self.pik = pickle.dumps(obj, pickle.HIGHEST_PROTOCOL)

    def __repr__(self):
        """String representation of the pickled object"""
        return '<Pickled %s %s %s>' % (
            self.clsname, self.calc_id, humansize(len(self)))

    def __len__(self):
        """Length of the pickled bytestring"""
        return len(self.pik)

    def unpickle(self):
        """Unpickle the underlying object"""
        return pickle.loads(self.pik)


def get_pickled_sizes(obj):
    """
    Return the pickled sizes of an object and its direct attributes,
    ordered by decreasing size. Here is an example:

    >> total_size, partial_sizes = get_pickled_sizes(Monitor(''))
    >> total_size
    345
    >> partial_sizes
    [('_procs', 214), ('exc', 4), ('mem', 4), ('start_time', 4),
    ('_start_time', 4), ('duration', 4)]

    Notice that the sizes depend on the operating system and the machine.
    """
    sizes = []
    attrs = getattr(obj, '__dict__',  {})
    for name, value in attrs.items():
        sizes.append((name, len(Pickled(value))))
    return len(Pickled(obj)), sorted(
        sizes, key=lambda pair: pair[1], reverse=True)


def pickle_sequence(objects):
    """
    Convert an iterable of objects into a list of pickled objects.
    If the iterable contains copies, the pickling will be done only once.
    If the iterable contains objects already pickled, they will not be
    pickled again.

    :param objects: a sequence of objects to pickle
    """
    cache = {}
    out = []
    for obj in objects:
        obj_id = id(obj)
        if obj_id not in cache:
            if isinstance(obj, Pickled):  # already pickled
                cache[obj_id] = obj
            else:  # pickle the object
                cache[obj_id] = Pickled(obj)
        out.append(cache[obj_id])
    return out


class TaskManager(object):
    """
    A manager to submit several tasks of the same type.
    The usage is::

      tm = TaskManager(do_something, logging.info)
      tm.send(arg1, arg2)
      tm.send(arg3, arg4)
      print tm.reduce()

    Progress report is built-in.
    """
    executor = executor
    progress = staticmethod(logging.info)
    task_ids = []

    @classmethod
    def restart(cls):
        cls.executor.shutdown()
        cls.executor = ProcessPoolExecutor()

    @classmethod
    def starmap(cls, task, task_args, name=None):
        """
        Spawn a bunch of tasks with the given list of arguments

        :returns: a TaskManager object with a .result method.
        """
        self = cls(task, name)
        for i, a in enumerate(task_args, 1):
            if i == 1:  # first time
                cls.progress('Submitting "%s" tasks', self.name)
            if isinstance(a[-1], Monitor):  # add incremental task number
                a[-1].task_no = i
            self.submit(*a)
        return self

    @classmethod
    def apply(cls, task, task_args,
              concurrent_tasks=executor._max_workers,
              weight=lambda item: 1,
              key=lambda item: 'Unspecified',
              name=None):
        """
        Apply a task to a tuple of the form (sequence, \*other_args)
        by first splitting the sequence in chunks, according to the weight
        of the elements and possibly to a key (see :function:
        `openquake.baselib.general.split_in_blocks`).
        Then reduce the results with an aggregation function.
        The chunks which are generated internally can be seen directly (
        useful for debugging purposes) by looking at the attribute `._chunks`,
        right after the `apply` function has been called.

        :param task: a task to run in parallel
        :param task_args: the arguments to be passed to the task function
        :param agg: the aggregation function
        :param acc: initial value of the accumulator (default empty AccumDict)
        :param concurrent_tasks: hint about how many tasks to generate
        :param weight: function to extract the weight of an item in arg0
        :param key: function to extract the kind of an item in arg0
        """
        arg0 = task_args[0]  # this is assumed to be a sequence
        args = task_args[1:]
        chunks = list(split_in_blocks(
            arg0, concurrent_tasks or 1, weight, key))
        cls.apply.__func__._chunks = chunks
        logging.info('Starting %d tasks', len(chunks))
        return cls.starmap(task, [(chunk,) + args for chunk in chunks], name)

    def __init__(self, oqtask, name=None):
        self.task_func = oqtask
        self.name = name or oqtask.__name__
        self.results = []
        self.sent = AccumDict()
        self.received = []
        self.no_distribute = no_distribute()
        self.argnames = inspect.getargspec(self.task_func).args

        if OQ_DISTRIBUTE == 'ipython' and isinstance(
                self.executor, ProcessPoolExecutor):
            client = ipp.Client()
            self.__class__.executor = client.executor()

    def submit(self, *args):
        """
        Submit a function with the given arguments to the process pool
        and add a Future to the list `.results`. If the variable
        OQ_DISTRIBUTE is set, the function is run in process and the
        result is returned.
        """
        check_mem_usage()
        # log a warning if too much memory is used
        if self.no_distribute:
            sent = {}
            res = (self.task_func(*args), None, args[-1])
        else:
            piks = pickle_sequence(args)
            sent = {arg: len(p) for arg, p in zip(self.argnames, piks)}
            res = self._submit(piks)
        self.sent += sent
        self.results.append(res)
        return sent

    def _submit(self, piks):
        if OQ_DISTRIBUTE == 'celery':
            res = safe_task.delay(self.task_func, piks, True)
            self.task_ids.append(res.task_id)
            return res
        else:  # submit tasks by using the ProcessPoolExecutor or ipyparallel
            return self.executor.submit(
                safely_call, self.task_func, piks, True)

    def aggregate_result_set(self, agg, acc):
        """
        Loop on a set results and update the accumulator
        by using the aggregation function.

        :param agg: the aggregation function, (acc, val) -> new acc
        :param acc: the initial value of the accumulator
        :returns: the final value of the accumulator
        """
        if not self.results:
            return acc

        distribute = oq_distribute()  # not called for distribute == 'no'

        if distribute == 'celery':

            rset = ResultSet(self.results)
            for task_id, result_dict in rset.iter_native():
                idx = self.task_ids.index(task_id)
                self.task_ids.pop(idx)
                check_mem_usage()  # warn if too much memory is used
                result = result_dict['result']
                if isinstance(result, BaseException):
                    raise result
                self.received.append(len(result))
                acc = agg(acc, result.unpickle())
                # work around a celery bug
                del app.backend._cache[task_id]
            return acc

        elif distribute in ('futures', 'ipython'):

            for future in as_completed(self.results):
                check_mem_usage()
                # log a warning if too much memory is used
                result = future.result()
                if isinstance(result, BaseException):
                    raise result
                self.received.append(len(result))
                acc = agg(acc, result.unpickle())
            return acc

    def reduce(self, agg=operator.add, acc=None):
        """
        Loop on a set of results and update the accumulator
        by using the aggregation function.

        :param agg: the aggregation function, (acc, val) -> new acc
        :param acc: the initial value of the accumulator
        :returns: the final value of the accumulator
        """
        if acc is None:
            acc = AccumDict()
        num_tasks = len(self.results)
        if num_tasks == 0:
            logging.warn('No tasks were submitted')
            return acc

        agg_and_log = Aggregator(agg, self.name, num_tasks, self.progress)
        if self.no_distribute:
            agg_result = reduce(agg_and_log, self.results, acc)
        else:
            self.progress('Sent %s of data in %d task(s)',
                          humansize(sum(self.sent.values())), num_tasks)
            agg_result = self.aggregate_result_set(agg_and_log, acc)
            self.progress('Received %s of data, maximum per task %s',
                          humansize(sum(self.received)),
                          humansize(max(self.received)))
        self.results = []
        return agg_result

    def wait(self):
        """
        Wait until all the task terminate. Discard the results.

        :returns: the total number of tasks that were spawned
        """
        return self.reduce(self, lambda acc, res: acc + 1, 0)

    def __iter__(self):
        """
        An iterator over the results
        """
        return iter(self.results)

# convenient aliases
starmap = TaskManager.starmap
apply = TaskManager.apply


def do_not_aggregate(acc, value):
    """
    Do nothing aggregation function.

    :param acc: the accumulator
    :param value: the value to accumulate
    :returns: the accumulator unchanged
    """
    return acc


class NoFlush(object):
    # this is instantiated by safely_call
    def __init__(self, monitor, taskname):
        self.monitor = monitor
        self.taskname = taskname

    def __call__(self):
        raise RuntimeError('Monitor(%r).flush() must not be called '
                           'by %s!' % (self.monitor.operation, self.taskname))


def rec_delattr(mon, name):
    """
    Delete attribute from a monitor recursively
    """
    for child in mon.children:
        rec_delattr(child, name)
    if name in vars(mon):
        delattr(mon, name)


if OQ_DISTRIBUTE == 'celery':
    safe_task = task(safely_call,  queue='celery')


class Starmap(object):
    poolfactory = None  # to be overridden
    pool = None  # to be overridden

    @classmethod
    def apply(cls, func, args, concurrent_tasks=executor._max_workers * 5,
              weight=lambda item: 1, key=lambda item: 'Unspecified'):
        chunks = split_in_blocks(args[0], concurrent_tasks, weight, key)
        return cls(func, (((chunk,) + args[1:]) for chunk in chunks))

    def __init__(self, func, iterargs):
        # build the pool at first instantiation only
        if self.__class__.pool is None:
            self.__class__.pool = self.poolfactory()
        self.func = func
        allargs = list(iterargs)
        self.todo = len(allargs)
        logging.info('Starting %d tasks', self.todo)
        self.imap = self.pool.imap_unordered(
            functools.partial(safely_call, func), allargs)

    def reduce(self, agg=operator.add, acc=None, progress=logging.info):
        agg_and_log = Aggregator(agg, self.func.__name__, self.todo, progress)
        return functools.reduce(
            agg_and_log, self.imap, AccumDict() if acc is None else acc)


class Serialmap(Starmap):
    """
    A sequential Starmap, useful for debugging purpose.
    """
    def __init__(self, func, iterargs):
        self.func = func
        allargs = list(iterargs)
        self.todo = len(allargs)
        logging.info('Starting %d tasks', self.todo)
        self.imap = [safely_call(func, args) for args in allargs]


class Threadmap(Starmap):
    """
    MapReduce implementation based on threads. For instance

    >>> from collections import Counter
    >>> Threadmap(Counter, [('hello',), ('world',)]).reduce(acc=Counter())
    Counter({'l': 3, 'o': 2, 'e': 1, 'd': 1, 'h': 1, 'r': 1, 'w': 1})
    """
    poolfactory = staticmethod(
        # following the same convention of the standard library, num_proc * 5
        lambda: multiprocessing.dummy.Pool(executor._max_workers * 5))
    pool = None  # built at instantiation time


class Processmap(Starmap):
    """
    MapReduce implementation based on processes. For instance

    >>> from collections import Counter
    >>> Processmap(Counter, [('hello',), ('world',)]).reduce(acc=Counter())
    Counter({'l': 3, 'o': 2, 'e': 1, 'd': 1, 'h': 1, 'r': 1, 'w': 1})
    """
    poolfactory = staticmethod(multiprocessing.Pool)
    pool = None  # built at instantiation time<|MERGE_RESOLUTION|>--- conflicted
+++ resolved
@@ -103,18 +103,6 @@
         if set, the input arguments are unpickled and the return value
         is pickled; otherwise they are left unchanged
     """
-<<<<<<< HEAD
-    with Monitor(measuremem=True) as extmon:
-        if pickle:
-            args = [a.unpickle() for a in args]
-        ismon = args and isinstance(args[-1], Monitor)
-        mon = args[-1] if ismon else Monitor()
-        check_mem_usage(mon)  # check if too much memory is used
-        mon.flush = NoFlush(mon, func.__name__)
-        try:
-            with mon('total ' + func.__name__, measuremem=False), \
-                 GroundShakingIntensityModel.forbid_instantiation():
-=======
     with Monitor('total ' + func.__name__, measuremem=True) as child:
         if pickle:  # measure the unpickling time too
             args = [a.unpickle() for a in args]
@@ -128,7 +116,6 @@
         mon.flush = NoFlush(mon, func.__name__)
         try:
             with GroundShakingIntensityModel.forbid_instantiation():
->>>>>>> faf02003
                 got = func(*args)
                 if inspect.isgenerator(got):
                     got = list(got)
@@ -141,16 +128,9 @@
         # NB: flush must not be called in the workers - they must not
         # have access to the datastore - so we remove it
         rec_delattr(mon, 'flush')
-<<<<<<< HEAD
-        if pickle:
-            res = Pickled(res)
-    mon.duration = extmon.duration
-    mon.mem = extmon.mem
-=======
 
     if pickle:  # it is impossible to measure the pickling time :-(
         res = Pickled(res)
->>>>>>> faf02003
     return res
 
 
