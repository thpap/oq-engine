#  -*- coding: utf-8 -*-
#  vim: tabstop=4 shiftwidth=4 softtabstop=4

#  Copyright (c) 2017, GEM Foundation

#  OpenQuake is free software: you can redistribute it and/or modify it
#  under the terms of the GNU Affero General Public License as published
#  by the Free Software Foundation, either version 3 of the License, or
#  (at your option) any later version.

#  OpenQuake is distributed in the hope that it will be useful,
#  but WITHOUT ANY WARRANTY; without even the implied warranty of
#  MERCHANTABILITY or FITNESS FOR A PARTICULAR PURPOSE.  See the
#  GNU Affero General Public License for more details.

#  You should have received a copy of the GNU Affero General Public License
#  along with OpenQuake.  If not, see <http://www.gnu.org/licenses/>.
import collections
import logging
from h5py._hl.dataset import Dataset
from h5py._hl.group import Group
import numpy
try:
    from functools import lru_cache
except ImportError:
    from openquake.risklib.utils import memoized
else:
    memoized = lru_cache(100)
from openquake.baselib.general import DictArray
from openquake.baselib.python3compat import encode
from openquake.commonlib import calc


def extract_(dstore, dspath):
    """
    Extracts an HDF5 path object from the datastore, for instance
    extract('sitecol', dstore)
    """
    obj = dstore[dspath]
    if isinstance(obj, Dataset):
        return ArrayWrapper(obj.value, obj.attrs)
    elif isinstance(obj, Group):
        return ArrayWrapper(numpy.array(list(obj)), obj.attrs)
    else:
        return obj


class Extract(collections.OrderedDict):
    """
    A callable dictionary of functions with a single instance called
    `extract`. Then `extract(dstore, fullkey)` dispatches to the function
    determined by the first part of `fullkey` (a slash-separated
    string) by passing as argument the second part of `fullkey`.

    For instance extract(dstore, 'sitecol), extract(dstore, 'asset_values/0')
    etc.
    """
    def add(self, key, cache=False):
        def decorator(func):
            self[key] = memoized(func) if cache else func
            return func
        return decorator

    def __call__(self, dstore, key, *extra):
        try:
            k, v = key.split('/', 1)
        except ValueError:   # no slashes
            k, v = key, ''
        if k in self:
            return self[k](dstore, v, *extra)
        else:
            return extract_(dstore, key)

extract = Extract()


class ArrayWrapper(object):
    """
    A pickleable wrapper over an HDF5 dataset or group
    """
    def __init__(self, array, attrs):
        vars(self).update(attrs)
        self.array = array

    def __iter__(self):
        return iter(self.array)

    def __len__(self):
        return len(self.array)

    def __getitem__(self, idx):
        return self.array[idx]

    def __toh5__(self):
        return (self.array, {k: v for k, v in vars(self).items()
                             if k != 'array' and not k.startswith('_')})

    def __fromh5__(self, array, attrs):
        self.__init__(array, attrs)

    @property
    def dtype(self):
        return self.array.dtype


@extract.add('asset_values', cache=True)
def extract_asset_values(dstore, sid):
    """
    Extract an array of asset values for the given sid. Use it as
    /extract/asset_values/0

    :returns:
        (aid, loss_type1, ..., loss_typeN) composite array
    """
    if sid:
        return extract(dstore, 'asset_values')[int(sid)]
    asset_refs = extract(dstore, 'asset_refs')
    assetcol = extract(dstore, 'assetcol')
    assets_by_site = assetcol.assets_by_site()
    lts = assetcol.loss_types
    time_event = assetcol.time_event
    dt = numpy.dtype([('aref', asset_refs.dtype), ('aid', numpy.uint32)] +
                     [(str(lt), numpy.float32) for lt in lts])
    data = []
    for assets in assets_by_site:
        vals = numpy.zeros(len(assets), dt)
        for a, asset in enumerate(assets):
            vals[a]['aref'] = asset_refs[asset.idx]
            vals[a]['aid'] = asset.ordinal
            for lt in lts:
                vals[a][lt] = asset.value(lt, time_event)
        data.append(vals)
    return data


def convert_to_array(pmap, nsites, imtls):
    """
    Convert the probability map into a composite array with header
    of the form PGA-0.1, PGA-0.2 ...

    :param pmap: probability map
    :param nsites: total number of sites
    :param imtls: a DictArray with IMT and levels
    :returns: a composite array of lenght nsites
    """
    lst = []
    # build the export dtype, of the form PGA-0.1, PGA-0.2 ...
    for imt, imls in imtls.items():
        for iml in imls:
            lst.append(('%s-%s' % (imt, iml), numpy.float64))
    curves = numpy.zeros(nsites, numpy.dtype(lst))
    for sid, pcurve in pmap.items():
        curve = curves[sid]
        idx = 0
        for imt, imls in imtls.items():
            for iml in imls:
                curve['%s-%s' % (imt, iml)] = pcurve.array[idx]
                idx += 1
    return curves


@extract.add('hazard')
def extract_hazard(dstore, what):
    """
    Extracts hazard curves and possibly hazard maps and/or uniform hazard
    spectra. Use it as /extract/hazard/mean or /extract/hazard/rlz-0, etc
    """
    oq = dstore['oqparam']
    sitecol = dstore['sitecol']
    yield 'sitecol', sitecol
    yield 'oqparam', dstore['oqparam']
    yield 'realizations', dstore['realizations'].value
    yield 'checksum32', dstore['/'].attrs['checksum32']
    N = len(sitecol)
    if oq.poes:
        pdic = DictArray({imt: oq.poes for imt in oq.imtls})
    for kind, hcurves in calc.PmapGetter(dstore).items(what):
        logging.info('extracting hazard/%s', kind)
        yield 'hcurves-' + kind, convert_to_array(hcurves, N, oq.imtls)
        if oq.poes and oq.uniform_hazard_spectra:
            yield 'uhs-' + kind, calc.make_uhs(hcurves, oq.imtls, oq.poes, N)
        if oq.poes and oq.hazard_maps:
            hmaps = calc.make_hmap(hcurves, oq.imtls, oq.poes)
            yield 'hmaps-' + kind, convert_to_array(hmaps, N, pdic)


def _agg(losses, idxs):
    shp = losses.shape[1:]
    if not idxs:
        # no intersection, return a 0-dim matrix
        return numpy.zeros((0,) + shp, losses.dtype)
    # numpy.array wants lists, not sets, hence the sorted below
    return losses[numpy.array(sorted(idxs))].sum(axis=0)


<<<<<<< HEAD
def _filter_agg(assetcol, losses, selected):
    # losses is an array of shape (A, ..., R) with A=#assets, R=#realizations
    idxs = set(range(len(assetcol)))
    tagnames = []
    for tag in selected:
=======
def _filter_agg(assetcol, losses, tags):
    # losses is an array of shape (A, ..., R) with A=#assets, R=#realizations
    idxs = set(range(len(assetcol)))
    tagnames = []
    for tag in tags:
>>>>>>> cf1c7358
        tagname, tagvalue = tag.split('=', 1)
        if tagvalue == '*':
            tagnames.append(tagname)
        else:
            idxs &= assetcol.aids_by_tag[tag]
    if len(tagnames) > 1:
        raise ValueError('Too many * as tag values in %s' % tagnames)
<<<<<<< HEAD
    elif not tagnames:  # return an array of shape (1, ..., R)
        return ArrayWrapper(
            _agg(losses, idxs)[None, ...], dict(selected=encode(selected)))
    else:  # return an array of shape (T, ..., R)
        tags = [t for t in assetcol.tags() if t.startswith(tagname)]
        all_idxs = [idxs & assetcol.aids_by_tag[t] for t in tags]
        # NB: using a generator expression for all_idxs caused issues (?)
        return ArrayWrapper(
            numpy.array([_agg(losses, idxs) for idxs in all_idxs]),
            dict(selected=encode(selected), tags=encode(tags)))
=======
    elif not tagnames:  # return an array of shape (..., R)
        return _agg(losses, idxs)
    else:  # return an array of shape (T, ..., R)
        all_idxs = [idxs & assetcol.aids_by_tag[t] for t in assetcol.tags()
                    if t.startswith(tagname)]
        # NB: using a generator expression for all_idxs caused issues (?)
        return numpy.array([_agg(losses, idxs) for idxs in all_idxs])
>>>>>>> cf1c7358


@extract.add('agglosses')
def extract_agglosses(dstore, loss_type, *tags):
    """
    Aggregate losses of the given loss type and tags. Use it as
    /extract/agglosses/structural?taxonomy=RC&zipcode=20126
    /extract/agglosses/structural?taxonomy=RC&zipcode=*

    :returns:
<<<<<<< HEAD
        an array of shape (T, R) if one of the tag names has a `*` value
        an array of length 0 if there is no data for the given tags
        an array of shape (1, R), being R the number of realizations
=======
        an array of shape (R,), being R the number of realizations
        an array of length 0 if there is no data for the given tags
        an array of shape (T, R) if one of the tag names has a `*` value
>>>>>>> cf1c7358
    """
    if not loss_type:
        raise ValueError('loss_type not passed in agglosses/<loss_type>')
    l = dstore['oqparam'].lti[loss_type]
    if 'losses_by_asset' in dstore:  # scenario_risk
        losses = dstore['losses_by_asset'][:, :, l]['mean']
    elif 'avg_losses-rlzs' in dstore:  # event_based_risk
        losses = dstore['avg_losses-rlzs'][:, :, l]
    else:
        raise KeyError('No losses found in %s' % dstore)
    return _filter_agg(dstore['assetcol'], losses, tags)


@extract.add('aggdamages')
def extract_aggdamages(dstore, loss_type, *tags):
    """
    Aggregate damages of the given loss type and tags. Use it as
    /extract/aggdamages/structural?taxonomy=RC&zipcode=20126

    :returns:
        array of shape (R, D), being R the number of realizations and D
        the number of damage states or array of length 0 if there is no
        data for the given tags
    """
    if 'dmg_by_asset' in dstore:  # scenario_damage
        losses = dstore['dmg_by_asset'][loss_type]['mean']
    else:
        raise KeyError('No damages found in %s' % dstore)
    return _filter_agg(dstore['assetcol'], losses, tags)


@extract.add('aggcurves')
def extract_aggcurves(dstore, loss_type, *tags):
    """
    Aggregate loss curves of the given loss type and tags for
    event based risk calculations. Use it as
    /extract/aggcurves/structural?taxonomy=RC&zipcode=20126

    :returns:
        array of shape (S, P), being P the number of return periods
        and S the number of statistics
    """
    if 'curves-stats' in dstore:  # event_based_risk
        losses = dstore['curves-stats'][loss_type]
    else:
        raise KeyError('No curves found in %s' % dstore)
    curves = _filter_agg(dstore['assetcol'], losses, tags)
<<<<<<< HEAD
    curves.update(dstore.get_attrs('curves-stats'))
    return curves
=======
    return ArrayWrapper(curves, dstore.get_attrs('curves-stats'))
>>>>>>> cf1c7358
<|MERGE_RESOLUTION|>--- conflicted
+++ resolved
@@ -193,19 +193,11 @@
     return losses[numpy.array(sorted(idxs))].sum(axis=0)
 
 
-<<<<<<< HEAD
 def _filter_agg(assetcol, losses, selected):
     # losses is an array of shape (A, ..., R) with A=#assets, R=#realizations
     idxs = set(range(len(assetcol)))
     tagnames = []
     for tag in selected:
-=======
-def _filter_agg(assetcol, losses, tags):
-    # losses is an array of shape (A, ..., R) with A=#assets, R=#realizations
-    idxs = set(range(len(assetcol)))
-    tagnames = []
-    for tag in tags:
->>>>>>> cf1c7358
         tagname, tagvalue = tag.split('=', 1)
         if tagvalue == '*':
             tagnames.append(tagname)
@@ -213,7 +205,6 @@
             idxs &= assetcol.aids_by_tag[tag]
     if len(tagnames) > 1:
         raise ValueError('Too many * as tag values in %s' % tagnames)
-<<<<<<< HEAD
     elif not tagnames:  # return an array of shape (1, ..., R)
         return ArrayWrapper(
             _agg(losses, idxs)[None, ...], dict(selected=encode(selected)))
@@ -224,15 +215,6 @@
         return ArrayWrapper(
             numpy.array([_agg(losses, idxs) for idxs in all_idxs]),
             dict(selected=encode(selected), tags=encode(tags)))
-=======
-    elif not tagnames:  # return an array of shape (..., R)
-        return _agg(losses, idxs)
-    else:  # return an array of shape (T, ..., R)
-        all_idxs = [idxs & assetcol.aids_by_tag[t] for t in assetcol.tags()
-                    if t.startswith(tagname)]
-        # NB: using a generator expression for all_idxs caused issues (?)
-        return numpy.array([_agg(losses, idxs) for idxs in all_idxs])
->>>>>>> cf1c7358
 
 
 @extract.add('agglosses')
@@ -243,15 +225,9 @@
     /extract/agglosses/structural?taxonomy=RC&zipcode=*
 
     :returns:
-<<<<<<< HEAD
         an array of shape (T, R) if one of the tag names has a `*` value
         an array of length 0 if there is no data for the given tags
         an array of shape (1, R), being R the number of realizations
-=======
-        an array of shape (R,), being R the number of realizations
-        an array of length 0 if there is no data for the given tags
-        an array of shape (T, R) if one of the tag names has a `*` value
->>>>>>> cf1c7358
     """
     if not loss_type:
         raise ValueError('loss_type not passed in agglosses/<loss_type>')
@@ -299,9 +275,5 @@
     else:
         raise KeyError('No curves found in %s' % dstore)
     curves = _filter_agg(dstore['assetcol'], losses, tags)
-<<<<<<< HEAD
     curves.update(dstore.get_attrs('curves-stats'))
-    return curves
-=======
-    return ArrayWrapper(curves, dstore.get_attrs('curves-stats'))
->>>>>>> cf1c7358
+    return curves