--- conflicted
+++ resolved
@@ -92,10 +92,8 @@
     pmap = AccumDict({grp_id: ProbabilityMap(len(imtls.array), len(gsims))
                       for grp_id in grp_ids})
     # AccumDict of arrays with 3 elements weight, nsites, calc_time
-<<<<<<< HEAD
-    pmap.calc_times = AccumDict(accum=numpy.zeros(3, numpy.float32))
-    pmap.eff_ruptures = AccumDict()  # grp_id -> num_ruptures
-
+    calc_times = AccumDict(accum=numpy.zeros(3, numpy.float32))
+    eff_ruptures = AccumDict(accum=0)  # grp_id -> num_ruptures
     src_mutex = param.get('src_interdep') == 'mutex'
     rup_mutex = param.get('rup_interdep') == 'mutex'
     cluster = param.get('cluster')
@@ -155,54 +153,23 @@
                 etype, err, tb = sys.exc_info()
                 msg = '%s (source id=%s)' % (str(err), src.source_id)
                 raise etype(msg).with_traceback(tb)
-            # mutex sources, there is a single group
-            if src_mutex:
+            if src_mutex:  # mutex sources, there is a single group
                 for sid in poemap:
                     pcurve = pmap[src.src_group_id].setdefault(sid, 0)
-                    pcurve += ~poemap[sid] * src.mutex_weight
+                    pcurve += poemap[sid] * src.mutex_weight
             elif poemap:
                 for gid in src.src_group_ids:
-                    pmap[gid] |= ~poemap
-            pmap.calc_times[src.id] += numpy.array(
+                    pmap[gid] |= poemap
+            calc_times[src.id] += numpy.array(
                 [src.weight, len(s_sites), time.time() - t0])
             # storing the number of contributing ruptures too
-            pmap.eff_ruptures += {gid: getattr(poemap, 'eff_ruptures', 0)
-                                  for gid in src.src_group_ids}
+            eff_ruptures += {gid: getattr(poemap, 'eff_ruptures', 0)
+                             for gid in src.src_group_ids}
         # updating the probability map in the case of mutually exclusive
         # sources
         if src_mutex and param.get('grp_probability'):
             pmap[src.src_group_id] *= param['grp_probability']
-    return pmap
-=======
-    calc_times = AccumDict(accum=numpy.zeros(3, numpy.float32))
-    eff_ruptures = AccumDict(accum=0)  # grp_id -> num_ruptures
-    src_mutex = param.get('src_interdep') == 'mutex'
-    rup_mutex = param.get('rup_interdep') == 'mutex'
-    for src, s_sites in src_filter(group):  # filter now
-        t0 = time.time()
-        try:
-            poemap = cmaker.poe_map(src, s_sites, imtls, trunclevel,
-                                    not rup_mutex)
-        except Exception as err:
-            etype, err, tb = sys.exc_info()
-            msg = '%s (source id=%s)' % (str(err), src.source_id)
-            raise etype(msg).with_traceback(tb)
-        if src_mutex:  # mutex sources, there is a single group
-            for sid in poemap:
-                pcurve = pmap[src.src_group_id].setdefault(sid, 0)
-                pcurve += poemap[sid] * src.mutex_weight
-        elif poemap:
-            for gid in src.src_group_ids:
-                pmap[gid] |= poemap
-        calc_times[src.id] += numpy.array(
-            [src.weight, len(s_sites), time.time() - t0])
-        # storing the number of contributing ruptures too
-        eff_ruptures += {gid: getattr(poemap, 'eff_ruptures', 0)
-                         for gid in src.src_group_ids}
-    if src_mutex and param.get('grp_probability'):
-        pmap[src.src_group_id] *= param['grp_probability']
     return dict(pmap=pmap, calc_times=calc_times, eff_ruptures=eff_ruptures)
->>>>>>> f85493fc
 
 
 def calc_hazard_curves(
