class Mixin(object):
    mixins = {}
    def __init__(self, target, mixin, key=""):
        self.key = key.upper() + "_CALCULATION_MODE"
        self.target = target
        self.mixin = mixin

    def __enter__(self):
        return self._load()

    def __exit__(self, *args):
        self._unload()

    def _load(self):
        if issubclass(self.mixin, type(self)):
            self._proxied_mixin()

        self.target.__class__.__bases__ += (self.mixin,)
        return self.target

    def _unload(self):
        bases = list(self.target.__class__.__bases__)
        bases.remove(self.mixin)
        self.target.__class__.__bases__ = tuple(bases)

    def _proxied_mixin(self):
        calculation_mode = self.target.params[self.key]
        self.mixin = self.mixin.mixins[calculation_mode]['mixin']

    @classmethod
    def ordered_mixins(cls):
<<<<<<< HEAD
=======
        """ Return a list of mixins sorted by the order value specified at 
        registration """

>>>>>>> 00327a27
        return [(k, v['mixin'])
                 for (k, v)
                 in sorted(cls.mixins.items(), key=lambda x: x[1]['order'])]

    @classmethod
    def register(cls, key, mixin, order=0):
<<<<<<< HEAD
=======
        """ Register a new mixin. We expect a string key, a class, and an 
        optional order. The order is really only optional in the mixin 
        proxies."""
>>>>>>> 00327a27
        if not key in cls.mixins:
            cls.mixins[key] = {'mixin': mixin, 'order': order }

    @classmethod
    def unregister(cls, key):
        """ Remove a mixin by key """
        del mixins[key]<|MERGE_RESOLUTION|>--- conflicted
+++ resolved
@@ -29,24 +29,18 @@
 
     @classmethod
     def ordered_mixins(cls):
-<<<<<<< HEAD
-=======
         """ Return a list of mixins sorted by the order value specified at 
         registration """
 
->>>>>>> 00327a27
         return [(k, v['mixin'])
                  for (k, v)
                  in sorted(cls.mixins.items(), key=lambda x: x[1]['order'])]
 
     @classmethod
     def register(cls, key, mixin, order=0):
-<<<<<<< HEAD
-=======
         """ Register a new mixin. We expect a string key, a class, and an 
         optional order. The order is really only optional in the mixin 
         proxies."""
->>>>>>> 00327a27
         if not key in cls.mixins:
             cls.mixins[key] = {'mixin': mixin, 'order': order }
 
