# -*- coding: utf-8 -*-
# Copyright (c) 2010-2013, GEM Foundation.
#
# OpenQuake is free software: you can redistribute it and/or modify it
# under the terms of the GNU Affero General Public License as published
# by the Free Software Foundation, either version 3 of the License, or
# (at your option) any later version.
#
# OpenQuake is distributed in the hope that it will be useful,
# but WITHOUT ANY WARRANTY; without even the implied warranty of
# MERCHANTABILITY or FITNESS FOR A PARTICULAR PURPOSE.  See the
# GNU General Public License for more details.
#
# You should have received a copy of the GNU Affero General Public License
# along with OpenQuake.  If not, see <http://www.gnu.org/licenses/>.

"""
Disaggregation calculator core functionality
"""
<<<<<<< HEAD

import sys
import numpy

from openquake.hazardlib.imt import from_string
=======
import sys
import warnings
from collections import OrderedDict

import numpy

import openquake.hazardlib
from openquake.hazardlib.imt import from_string
from openquake.engine import logs
from openquake.engine.calculators.hazard.classical.core import \
    ClassicalHazardCalculator
from openquake.engine.db import models
from openquake.engine.input import logictree
from openquake.engine.utils import tasks, general
from openquake.engine.performance import EnginePerformanceMonitor, LightMonitor

from openquake.hazardlib.calc import filters, disagg
>>>>>>> 41c8369b
from openquake.hazardlib.geo.geodetic import npoints_between
from openquake.hazardlib.geo.utils import get_longitudinal_extent
from openquake.hazardlib.geo.utils import get_spherical_bounding_box
from openquake.hazardlib.site import SiteCollection

<<<<<<< HEAD
from openquake.engine import logs
from openquake.engine.calculators.hazard.classical.core import \
    ClassicalHazardCalculator
from openquake.engine.db import models
from openquake.engine.utils import tasks
from openquake.engine.performance import EnginePerformanceMonitor, LightMonitor
=======

def pmf_dict(matrix):
    """
    Return an OrderedDict of matrices with the key in the dictionary
    `openquake.hazardlib.calc.disagg.pmf_map` .
    """
    return OrderedDict((key, pmf_fn(matrix))
                       for key, pmf_fn in disagg.pmf_map.iteritems())


def disaggregation(
        monitor, trt_num, sources, site, imt, iml, gsims, truncation_level,
        n_epsilons, mag_bin_width, dist_bin_width, coord_bin_width,
        source_site_filter=filters.source_site_noop_filter,
        rupture_site_filter=filters.rupture_site_noop_filter):
    """
    Compute "Disaggregation" matrix representing conditional probability of an
    intensity mesaure type ``imt`` exceeding, at least once, an intensity
    measure level ``iml`` at a geographical location ``site``, given rupture
    scenarios classified in terms of:

    - rupture magnitude
    - Joyner-Boore distance from rupture surface to site
    - longitude and latitude of the surface projection of a rupture's point
      closest to ``site``
    - epsilon: number of standard deviations by which an intensity measure
      level deviates from the median value predicted by a GSIM, given the
      rupture parameters
    - rupture tectonic region type

    In other words, the disaggregation matrix allows to compute the probability
    of each scenario with the specified properties (e.g., magnitude, or the
    magnitude and distance) to cause one or more exceedences of a given hazard
    level.

    For more detailed information about the disaggregation, see for instance
    "Disaggregation of Seismic Hazard", Paolo Bazzurro, C. Allin Cornell,
    Bulletin of the Seismological Society of America, Vol. 89, pp. 501-520,
    April 1999.

    :param sources:
        Seismic source model, as for
        :mod:`PSHA <openquake.hazardlib.calc.hazard_curve>` calculator it
        should be an iterator of seismic sources.
    :param site:
        :class:`~openquake.hazardlib.site.Site` of interest to calculate
        disaggregation matrix for.
    :param imt:
        Instance of :mod:`intensity measure type <openquake.hazardlib.imt>`
        class.
    :param iml:
        Intensity measure level. A float value in units of ``imt``.
    :param gsims:
        Tectonic region type to GSIM objects mapping.
    :param truncation_level:
        Float, number of standard deviations for truncation of the intensity
        distribution.
    :param n_epsilons:
        Integer number of epsilon histogram bins in the result matrix.
    :param mag_bin_width:
        Magnitude discretization step, width of one magnitude histogram bin.
    :param dist_bin_width:
        Distance histogram discretization step, in km.
    :param coord_bin_width:
        Longitude and latitude histograms discretization step,
        in decimal degrees.
    :param source_site_filter:
        Optional source-site filter function. See
        :mod:`openquake.hazardlib.calc.filters`.
    :param rupture_site_filter:
        Optional rupture-site filter function. See
        :mod:`openquake.hazardlib.calc.filters`.

    :returns:
        A tuple of two items. First is itself a tuple of bin edges information
        for (in specified order) magnitude, distance, longitude, latitude,
        epsilon and tectonic region types.

        Second item is 6d-array representing the full disaggregation matrix.
        Dimensions are in the same order as bin edges in the first item
        of the result tuple. The matrix can be used directly by pmf-extractor
        functions.
    """
    with monitor.copy('collect bins') as mon:
        bins_data = _collect_bins_data(
            mon, trt_num, sources, site, imt, iml, gsims,
            truncation_level, n_epsilons,
            source_site_filter, rupture_site_filter)
        if all([len(x) == 0 for x in bins_data]):
            # No ruptures have contributed to the hazard level at this site.
            warnings.warn(
                'No ruptures have contributed to the hazard at site %s'
                % site,
                RuntimeWarning
            )
            return None, None

    mags = numpy.array(bins_data[0], float)
    dists = numpy.array(bins_data[1], float)
    lons = numpy.array(bins_data[2], float)
    lats = numpy.array(bins_data[3], float)
    tect_reg_types = numpy.array(bins_data[4], int)
    trt_bins = [trt for (num, trt) in sorted(
                (num, trt) for (trt, num) in bins_data[5].items())]
    probs_no_exceed = numpy.array(bins_data[6], float)
    bdata = (mags, dists, lons, lats, tect_reg_types, probs_no_exceed)
    with monitor.copy('define bins'):
        bin_edges = _define_bins(bdata, mag_bin_width, dist_bin_width,
                                 coord_bin_width, truncation_level, n_epsilons
                                 ) + (trt_bins,)
    with monitor.copy('arrange data'):
        diss_matrix = _arrange_data_in_bins(bdata, bin_edges)
    return bin_edges, diss_matrix
>>>>>>> 41c8369b


def _collect_bins_data(mon, trt_num, source_rupture_sites, site, imt, iml,
                       gsims, truncation_level, n_epsilons):
    """
    Extract values of magnitude, distance, closest point, tectonic region
    types and PoE distribution.

    This method processes the source model (generates ruptures) and collects
    all needed parameters to arrays. It also defines tectonic region type
    bins sequence.

    :returns: mags, dists, lons, lats, tect_reg_types, probs_no_exceed
    """
    mags = []
    dists = []
    lons = []
    lats = []
    tect_reg_types = []
    probs_no_exceed = []
    sitecol = SiteCollection([site])
    sitemesh = sitecol.mesh
    mon1 = mon.copy('calc distances')
    mon2 = mon.copy('making contexts')
    mon3 = mon.copy('disaggregate_poe')
    for source, rupture, r_sites in source_rupture_sites:
        try:
            gsim = gsims[source.tectonic_region_type]
            tect_reg = trt_num[source.tectonic_region_type]
            # extract rupture parameters of interest
            mags.append(rupture.mag)
            with mon1:
                [jb_dist] = rupture.surface.get_joyner_boore_distance(
                    sitemesh)
                dists.append(jb_dist)
                [closest_point] = rupture.surface.get_closest_points(
                    sitemesh)
            lons.append(closest_point.longitude)
            lats.append(closest_point.latitude)
            tect_reg_types.append(tect_reg)

            # compute conditional probability of exceeding iml given
            # the current rupture, and different epsilon level, that is
            # ``P(IMT >= iml | rup, epsilon_bin)`` for each of epsilon bins
            with mon2:
                sctx, rctx, dctx = gsim.make_contexts(sitecol, rupture)
            with mon3:
                [poes_given_rup_eps] = gsim.disaggregate_poe(
                    sctx, rctx, dctx, imt, iml, truncation_level,
                    n_epsilons)

            # collect probability of a rupture causing no exceedances
            probs_no_exceed.append(
                rupture.get_probability_no_exceedance(poes_given_rup_eps)
            )
        except Exception, err:
            etype, err, tb = sys.exc_info()
            msg = 'An error occurred with source id=%s. Error: %s'
            msg %= (source.source_id, err.message)
            raise etype, msg, tb

    mon1.flush()
    mon2.flush()
    mon3.flush()
    return mags, dists, lons, lats, tect_reg_types, probs_no_exceed


def _define_bins(bins_data, mag_bin_width, dist_bin_width,
                 coord_bin_width, truncation_level, n_epsilons):
    """
    Define bin edges for disaggregation histograms.

    Given bins data as provided by :func:`_collect_bins_data`, this function
    finds edges of histograms, taking into account maximum and minimum values
    of magnitude, distance and coordinates as well as requested sizes/numbers
    of bins.
    """
    mags, dists, lons, lats, tect_reg_types, _no_exceed = bins_data

    mag_bins = mag_bin_width * numpy.arange(
        int(numpy.floor(mags.min() / mag_bin_width)),
        int(numpy.ceil(mags.max() / mag_bin_width) + 1)
    )

    dist_bins = dist_bin_width * numpy.arange(
        int(numpy.floor(dists.min() / dist_bin_width)),
        int(numpy.ceil(dists.max() / dist_bin_width) + 1)
    )

    west, east, north, south = get_spherical_bounding_box(lons, lats)
    west = numpy.floor(west / coord_bin_width) * coord_bin_width
    east = numpy.ceil(east / coord_bin_width) * coord_bin_width
    lon_extent = get_longitudinal_extent(west, east)
    lon_bins, _, _ = npoints_between(
        west, 0, 0, east, 0, 0,
        numpy.round(lon_extent / coord_bin_width) + 1
    )

    lat_bins = coord_bin_width * numpy.arange(
        int(numpy.floor(south / coord_bin_width)),
        int(numpy.ceil(north / coord_bin_width) + 1)
    )

    eps_bins = numpy.linspace(-truncation_level, truncation_level,
                              n_epsilons + 1)
    return mag_bins, dist_bins, lon_bins, lat_bins, eps_bins


def _arrange_data_in_bins(bins_data, bin_edges):
    """
    Given bins data, as it comes from :func:`_collect_bins_data`, and bin edges
    from :func:`_define_bins`, create a normalized 6d disaggregation matrix.
    """
    (mags, dists, lons, lats, tect_reg_types, probs_no_exceed) = bins_data
    mag_bins, dist_bins, lon_bins, lat_bins, eps_bins, trt_bins = bin_edges
    shape = (len(mag_bins) - 1, len(dist_bins) - 1, len(lon_bins) - 1,
             len(lat_bins) - 1, len(eps_bins) - 1, len(trt_bins))
    diss_matrix = numpy.zeros(shape)

    for i_mag in xrange(len(mag_bins) - 1):
        mag_idx = mags <= mag_bins[i_mag + 1]
        if i_mag != 0:
            mag_idx &= mags > mag_bins[i_mag]

        for i_dist in xrange(len(dist_bins) - 1):
            dist_idx = dists <= dist_bins[i_dist + 1]
            if i_dist != 0:
                dist_idx &= dists > dist_bins[i_dist]

            for i_lon in xrange(len(lon_bins) - 1):
                extents = get_longitudinal_extent(lons, lon_bins[i_lon + 1])
                lon_idx = extents >= 0
                if i_lon != 0:
                    extents = get_longitudinal_extent(lon_bins[i_lon], lons)
                    lon_idx &= extents > 0

                for i_lat in xrange(len(lat_bins) - 1):
                    lat_idx = lats <= lat_bins[i_lat + 1]
                    if i_lat != 0:
                        lat_idx &= lats > lat_bins[i_lat]

                    for i_eps in xrange(len(eps_bins) - 1):

                        for i_trt in xrange(len(trt_bins)):
                            trt_idx = tect_reg_types == i_trt

                            diss_idx = (i_mag, i_dist, i_lon,
                                        i_lat, i_eps, i_trt)

                            prob_idx = (mag_idx & dist_idx & lon_idx
                                        & lat_idx & trt_idx)

                            poe = numpy.prod(
                                probs_no_exceed[prob_idx, i_eps]
                                )
                            poe = 1 - poe

                            diss_matrix[diss_idx] = poe

    return diss_matrix


@tasks.oqtask
def collect_bins(job_id, sources, gsims_by_rlz, site, trt_num):
    """
    Here is the basic calculation workflow:

    1. Get the hazard curve for each point, IMT, and realization
    2. For each `poes_disagg`, interpolate the IML for each curve.
    3. Collect bins data into a result dictionary

    (rlz_id, site, poe, iml, im_type, sa_period, sa_damping) ->
    (mags, dists, lons, lats, tect_reg_types, probs_no_exceed)

    :param int job_id:
        ID of the currently running :class:`openquake.engine.db.models.OqJob`
    :param list sources:
        `list` of hazardlib source objects
    :param gsims_by_rlz:
        XXX
    :param trt_num:
        a dictionary Tectonic Region Type -> incremental number
    """
<<<<<<< HEAD
    mon = LightMonitor('disagg', job_id, collect_bins)
    hc = models.OqJob.objects.get(id=job_id).hazard_calculation
    source_rupture_sites = list(hc.gen_ruptures(sources, mon))

    result = {}
    for rlz, gsims in gsims_by_rlz.items():
        for imt, imls in hc.intensity_measure_types_and_levels.iteritems():
            im_type, sa_period, sa_damping = imt = from_string(imt)
            imls = numpy.array(imls[::-1])
=======
    # Silencing 'Too many local variables'
    # pylint: disable=R0914
    mon = EnginePerformanceMonitor('disagg', job_id, compute_disagg)
    job = models.OqJob.objects.get(id=job_id)
    hc = job.hazard_calculation
    gsims = ltp.parse_gmpe_logictree_path(lt_rlz.gsim_lt_path)
    f = openquake.hazardlib.calc.filters
    src_site_filter = f.source_site_distance_filter(hc.maximum_distance)
    rup_site_filter = f.rupture_site_distance_filter(hc.maximum_distance)

    for imt, imls in hc.intensity_measure_types_and_levels.iteritems():
        hc_im_type, sa_period, sa_damping = imt = from_string(imt)
>>>>>>> 41c8369b

            # get curve for this point/IMT/realization
            [curve] = models.HazardCurveData.objects.filter(
                location=site.location.wkt2d,
                hazard_curve__lt_realization=rlz,
                hazard_curve__imt=im_type,
                hazard_curve__sa_period=sa_period,
                hazard_curve__sa_damping=sa_damping)

            # If the hazard curve is all zeros, don't even do the
            # disagg calculation.
            if all(x == 0.0 for x in curve.poes):
                logs.LOG.warn(
                    '* hazard curve contained all 0 probability values; '
                    'skipping rlz=%d, IMT=%s', rlz.id, im_type)
                continue

            for poe in hc.poes_disagg:
                iml = numpy.interp(poe, curve.poes[::-1], imls)
                result[rlz.id, site.id, poe, iml,
                       im_type, sa_period, sa_damping] = _collect_bins_data(
                    mon, trt_num, source_rupture_sites, site,
                    imt, iml, gsims, hc.truncation_level, hc.num_epsilon_bins)
    return result


_DISAGG_RES_NAME_FMT = 'disagg(%(poe)s)-rlz-%(rlz)s-%(imt)s-%(wkt)s'


def _save_disagg_matrix(job_id, site_id, bin_edges, diss_matrix, rlz,
                        investigation_time, imt, iml, poe, sa_period,
                        sa_damping):
    """
    Save a computed disaggregation matrix to `hzrdr.disagg_result` (see
    :class:`~openquake.engine.db.models.DisaggResult`).

    :param int job_id:
        id of the current job.
    :param int site_id:
        id of the current site
    :param bin_edges, diss_matrix
        The outputs of :func:
        `openquake.hazardlib.calc.disagg.disaggregation`.
    :param rlz:
        :class:`openquake.engine.db.models.LtRealization` to which these
        results belong.
    :param float investigation_time:
        Investigation time (years) for the calculation.
    :param imt:
        Intensity measure type (PGA, SA, etc.)
    :param float iml:
        Intensity measure level interpolated (using ``poe``) from the hazard
        curve at the ``site``.
    :param float poe:
        Disaggregation probability of exceedance value for this result.
    :param float sa_period:
        Spectral Acceleration period; only relevant when ``imt`` is 'SA'.
    :param float sa_damping:
        Spectral Acceleration damping; only relevant when ``imt`` is 'SA'.
    """
    job = models.OqJob.objects.get(id=job_id)

    site_wkt = models.HazardSite.objects.get(pk=site_id).location.wkt

    disp_name = _DISAGG_RES_NAME_FMT
    disp_imt = imt
    if disp_imt == 'SA':
        disp_imt = 'SA(%s)' % sa_period
    disp_name_args = dict(poe=poe, rlz=rlz.id, imt=disp_imt,
                          wkt=site_wkt)
    disp_name %= disp_name_args

    output = models.Output.objects.create_output(
        job, disp_name, 'disagg_matrix')

    mag, dist, lon, lat, eps, trts = bin_edges
    models.DisaggResult.objects.create(
        output=output,
        lt_realization=rlz,
        investigation_time=investigation_time,
        imt=imt,
        sa_period=sa_period,
        sa_damping=sa_damping,
        iml=iml,
        poe=poe,
        mag_bin_edges=mag,
        dist_bin_edges=dist,
        lon_bin_edges=lon,
        lat_bin_edges=lat,
        eps_bin_edges=eps,
        trts=trts,
<<<<<<< HEAD
        location=site_wkt,
        matrix=diss_matrix,
=======
        location=site.location.wkt2d,
        matrix=pmf_dict(diss_matrix),
>>>>>>> 41c8369b
    )


@tasks.oqtask
def arrange_and_save_disagg_matrix(
        job_id, trt_bins, bins, rlz_id, site_id, poe, iml,
        im_type, sa_period, sa_damping):
    """
    Arrange the data in the bins into a disaggregation matrix
    and save it.

    :param trt_bins: a list of names of Tectonic Region Types

    """
    hc = models.OqJob.objects.get(id=job_id).hazard_calculation
    rlz = models.LtRealization.objects.get(id=rlz_id)
    mags = numpy.array(bins[0], float)
    dists = numpy.array(bins[1], float)
    lons = numpy.array(bins[2], float)
    lats = numpy.array(bins[3], float)
    tect_reg_types = numpy.array(bins[4], int)
    probs_no_exceed = numpy.array(bins[5], float)
    bdata = (mags, dists, lons, lats, tect_reg_types, probs_no_exceed)
    bin_edges = _define_bins(
        bdata,
        hc.mag_bin_width,
        hc.distance_bin_width,
        hc.coordinate_bin_width,
        hc.truncation_level,
        hc.num_epsilon_bins) + (trt_bins, )
    if not bin_edges:  # no bins populated
        return

    with EnginePerformanceMonitor('arrange data', job_id,
                                  arrange_and_save_disagg_matrix):
        diss_matrix = _arrange_data_in_bins(bdata, bin_edges)

    with EnginePerformanceMonitor('saving disaggregation', job_id,
                                  arrange_and_save_disagg_matrix):
        _save_disagg_matrix(
            job_id, site_id, bin_edges, diss_matrix, rlz,
            hc.investigation_time, im_type, iml, poe, sa_period,
            sa_damping)


class DisaggHazardCalculator(ClassicalHazardCalculator):
    """
    A calculator which performs disaggregation calculations in a distributed /
    parallelized fashion.

    See :func:`openquake.hazardlib.calc.disagg.disaggregation` for more
    details about the nature of this type of calculation.
    """

    def disagg_task_arg_gen(self):
        """
        Generate task args for the second phase of disaggregation calculations.
        This phase is concerned with computing the disaggregation histograms.
        """
<<<<<<< HEAD
        self.trt_num = dict((trt, i) for i, trt in enumerate(
                            self.tectonic_region_types))
        for job_id, sources, gsims_by_rlz in self.task_arg_gen():
            for site in self.hc.site_collection:
                yield self.job.id, sources, gsims_by_rlz, site, self.trt_num
=======
        trt_num = dict((trt, i) for i, trt in enumerate(
                       self.tectonic_region_types))
        realizations = models.LtRealization.objects.filter(
            hazard_calculation=self.hc)

        ltp = logictree.LogicTreeProcessor.from_hc(self.hc)
        # then distribute tasks for disaggregation histogram computation
        for lt_rlz in realizations:
            path = tuple(lt_rlz.sm_lt_path)
            sources = general.WeightedSequence.merge(
                self.source_blocks_per_ltpath[path])
            for site in self.hc.site_collection:
                yield self.job.id, [site], sources, lt_rlz, ltp, trt_num
>>>>>>> 41c8369b

    def post_execute(self):
        """
        Start the disaggregation phase after hazard curve finalization.
        """
        super(DisaggHazardCalculator, self).post_execute()

        self.result = {}  # dictionary {key: bins} where key is the tuple
        # rlz_id, site, poe, iml, im_type, sa_period, sa_damping
        self.parallelize(
            collect_bins, self.disagg_task_arg_gen(), self.collect_result)

        trt_bins = [trt for (num, trt) in sorted(
                    (num, trt) for (trt, num) in self.trt_num.items())]
        arglist = [(self.job.id, trt_bins, bins) + key
                   for key, bins in self.result.iteritems()]
        self.parallelize(
            arrange_and_save_disagg_matrix, arglist, self.log_percent)

    @EnginePerformanceMonitor.monitor
    def collect_result(self, result):
        """
        Collect the results coming from collect_bins into self.results,
        a dictionary with key (rlz_id, site, poe, iml, im_type, sa_period,
        sa_damping) and values (mag_bins, dist_bins, lon_bins, lat_bins,
        eps_bins, trt_bins).

        """
        for rlz_id, site_id, poe, iml, imtype, sa_period, sa_damping in result:
            # mag_bins, dist_bins, lon_bins, lat_bins, tect_reg_types, eps_bins
            try:
                bins = self.result[
                    rlz_id, site_id, poe, iml, imtype, sa_period, sa_damping]
            except KeyError:
                bins = self.result[
                    rlz_id, site_id, poe, iml, imtype, sa_period, sa_damping
                    ] = ([], [], [], [], [], [])
            bins_data = result[
                rlz_id, site_id, poe, iml, imtype, sa_period, sa_damping]
            for acc, ls in zip(bins, bins_data):
                acc.extend(ls)
        self.log_percent()<|MERGE_RESOLUTION|>--- conflicted
+++ resolved
@@ -17,44 +17,24 @@
 """
 Disaggregation calculator core functionality
 """
-<<<<<<< HEAD
-
 import sys
+from collections import OrderedDict
 import numpy
 
+from openquake.hazardlib.calc import disagg
 from openquake.hazardlib.imt import from_string
-=======
-import sys
-import warnings
-from collections import OrderedDict
-
-import numpy
-
-import openquake.hazardlib
-from openquake.hazardlib.imt import from_string
-from openquake.engine import logs
-from openquake.engine.calculators.hazard.classical.core import \
-    ClassicalHazardCalculator
-from openquake.engine.db import models
-from openquake.engine.input import logictree
-from openquake.engine.utils import tasks, general
-from openquake.engine.performance import EnginePerformanceMonitor, LightMonitor
-
-from openquake.hazardlib.calc import filters, disagg
->>>>>>> 41c8369b
 from openquake.hazardlib.geo.geodetic import npoints_between
 from openquake.hazardlib.geo.utils import get_longitudinal_extent
 from openquake.hazardlib.geo.utils import get_spherical_bounding_box
 from openquake.hazardlib.site import SiteCollection
 
-<<<<<<< HEAD
 from openquake.engine import logs
-from openquake.engine.calculators.hazard.classical.core import \
-    ClassicalHazardCalculator
 from openquake.engine.db import models
 from openquake.engine.utils import tasks
 from openquake.engine.performance import EnginePerformanceMonitor, LightMonitor
-=======
+from openquake.engine.calculators.hazard.classical.core import \
+    ClassicalHazardCalculator
+
 
 def pmf_dict(matrix):
     """
@@ -63,112 +43,6 @@
     """
     return OrderedDict((key, pmf_fn(matrix))
                        for key, pmf_fn in disagg.pmf_map.iteritems())
-
-
-def disaggregation(
-        monitor, trt_num, sources, site, imt, iml, gsims, truncation_level,
-        n_epsilons, mag_bin_width, dist_bin_width, coord_bin_width,
-        source_site_filter=filters.source_site_noop_filter,
-        rupture_site_filter=filters.rupture_site_noop_filter):
-    """
-    Compute "Disaggregation" matrix representing conditional probability of an
-    intensity mesaure type ``imt`` exceeding, at least once, an intensity
-    measure level ``iml`` at a geographical location ``site``, given rupture
-    scenarios classified in terms of:
-
-    - rupture magnitude
-    - Joyner-Boore distance from rupture surface to site
-    - longitude and latitude of the surface projection of a rupture's point
-      closest to ``site``
-    - epsilon: number of standard deviations by which an intensity measure
-      level deviates from the median value predicted by a GSIM, given the
-      rupture parameters
-    - rupture tectonic region type
-
-    In other words, the disaggregation matrix allows to compute the probability
-    of each scenario with the specified properties (e.g., magnitude, or the
-    magnitude and distance) to cause one or more exceedences of a given hazard
-    level.
-
-    For more detailed information about the disaggregation, see for instance
-    "Disaggregation of Seismic Hazard", Paolo Bazzurro, C. Allin Cornell,
-    Bulletin of the Seismological Society of America, Vol. 89, pp. 501-520,
-    April 1999.
-
-    :param sources:
-        Seismic source model, as for
-        :mod:`PSHA <openquake.hazardlib.calc.hazard_curve>` calculator it
-        should be an iterator of seismic sources.
-    :param site:
-        :class:`~openquake.hazardlib.site.Site` of interest to calculate
-        disaggregation matrix for.
-    :param imt:
-        Instance of :mod:`intensity measure type <openquake.hazardlib.imt>`
-        class.
-    :param iml:
-        Intensity measure level. A float value in units of ``imt``.
-    :param gsims:
-        Tectonic region type to GSIM objects mapping.
-    :param truncation_level:
-        Float, number of standard deviations for truncation of the intensity
-        distribution.
-    :param n_epsilons:
-        Integer number of epsilon histogram bins in the result matrix.
-    :param mag_bin_width:
-        Magnitude discretization step, width of one magnitude histogram bin.
-    :param dist_bin_width:
-        Distance histogram discretization step, in km.
-    :param coord_bin_width:
-        Longitude and latitude histograms discretization step,
-        in decimal degrees.
-    :param source_site_filter:
-        Optional source-site filter function. See
-        :mod:`openquake.hazardlib.calc.filters`.
-    :param rupture_site_filter:
-        Optional rupture-site filter function. See
-        :mod:`openquake.hazardlib.calc.filters`.
-
-    :returns:
-        A tuple of two items. First is itself a tuple of bin edges information
-        for (in specified order) magnitude, distance, longitude, latitude,
-        epsilon and tectonic region types.
-
-        Second item is 6d-array representing the full disaggregation matrix.
-        Dimensions are in the same order as bin edges in the first item
-        of the result tuple. The matrix can be used directly by pmf-extractor
-        functions.
-    """
-    with monitor.copy('collect bins') as mon:
-        bins_data = _collect_bins_data(
-            mon, trt_num, sources, site, imt, iml, gsims,
-            truncation_level, n_epsilons,
-            source_site_filter, rupture_site_filter)
-        if all([len(x) == 0 for x in bins_data]):
-            # No ruptures have contributed to the hazard level at this site.
-            warnings.warn(
-                'No ruptures have contributed to the hazard at site %s'
-                % site,
-                RuntimeWarning
-            )
-            return None, None
-
-    mags = numpy.array(bins_data[0], float)
-    dists = numpy.array(bins_data[1], float)
-    lons = numpy.array(bins_data[2], float)
-    lats = numpy.array(bins_data[3], float)
-    tect_reg_types = numpy.array(bins_data[4], int)
-    trt_bins = [trt for (num, trt) in sorted(
-                (num, trt) for (trt, num) in bins_data[5].items())]
-    probs_no_exceed = numpy.array(bins_data[6], float)
-    bdata = (mags, dists, lons, lats, tect_reg_types, probs_no_exceed)
-    with monitor.copy('define bins'):
-        bin_edges = _define_bins(bdata, mag_bin_width, dist_bin_width,
-                                 coord_bin_width, truncation_level, n_epsilons
-                                 ) + (trt_bins,)
-    with monitor.copy('arrange data'):
-        diss_matrix = _arrange_data_in_bins(bdata, bin_edges)
-    return bin_edges, diss_matrix
->>>>>>> 41c8369b
 
 
 def _collect_bins_data(mon, trt_num, source_rupture_sites, site, imt, iml,
@@ -352,7 +226,6 @@
     :param trt_num:
         a dictionary Tectonic Region Type -> incremental number
     """
-<<<<<<< HEAD
     mon = LightMonitor('disagg', job_id, collect_bins)
     hc = models.OqJob.objects.get(id=job_id).hazard_calculation
     source_rupture_sites = list(hc.gen_ruptures(sources, mon))
@@ -362,20 +235,6 @@
         for imt, imls in hc.intensity_measure_types_and_levels.iteritems():
             im_type, sa_period, sa_damping = imt = from_string(imt)
             imls = numpy.array(imls[::-1])
-=======
-    # Silencing 'Too many local variables'
-    # pylint: disable=R0914
-    mon = EnginePerformanceMonitor('disagg', job_id, compute_disagg)
-    job = models.OqJob.objects.get(id=job_id)
-    hc = job.hazard_calculation
-    gsims = ltp.parse_gmpe_logictree_path(lt_rlz.gsim_lt_path)
-    f = openquake.hazardlib.calc.filters
-    src_site_filter = f.source_site_distance_filter(hc.maximum_distance)
-    rup_site_filter = f.rupture_site_distance_filter(hc.maximum_distance)
-
-    for imt, imls in hc.intensity_measure_types_and_levels.iteritems():
-        hc_im_type, sa_period, sa_damping = imt = from_string(imt)
->>>>>>> 41c8369b
 
             # get curve for this point/IMT/realization
             [curve] = models.HazardCurveData.objects.filter(
@@ -467,13 +326,8 @@
         lat_bin_edges=lat,
         eps_bin_edges=eps,
         trts=trts,
-<<<<<<< HEAD
         location=site_wkt,
-        matrix=diss_matrix,
-=======
-        location=site.location.wkt2d,
         matrix=pmf_dict(diss_matrix),
->>>>>>> 41c8369b
     )
 
 
@@ -533,27 +387,11 @@
         Generate task args for the second phase of disaggregation calculations.
         This phase is concerned with computing the disaggregation histograms.
         """
-<<<<<<< HEAD
         self.trt_num = dict((trt, i) for i, trt in enumerate(
                             self.tectonic_region_types))
         for job_id, sources, gsims_by_rlz in self.task_arg_gen():
             for site in self.hc.site_collection:
                 yield self.job.id, sources, gsims_by_rlz, site, self.trt_num
-=======
-        trt_num = dict((trt, i) for i, trt in enumerate(
-                       self.tectonic_region_types))
-        realizations = models.LtRealization.objects.filter(
-            hazard_calculation=self.hc)
-
-        ltp = logictree.LogicTreeProcessor.from_hc(self.hc)
-        # then distribute tasks for disaggregation histogram computation
-        for lt_rlz in realizations:
-            path = tuple(lt_rlz.sm_lt_path)
-            sources = general.WeightedSequence.merge(
-                self.source_blocks_per_ltpath[path])
-            for site in self.hc.site_collection:
-                yield self.job.id, [site], sources, lt_rlz, ltp, trt_num
->>>>>>> 41c8369b
 
     def post_execute(self):
         """
