# coding=utf-8
# Copyright (c) 2010-2012, GEM Foundation.
#
# OpenQuake is free software: you can redistribute it and/or modify it
# under the terms of the GNU Affero General Public License as published
# by the Free Software Foundation, either version 3 of the License, or
# (at your option) any later version.
#
# OpenQuake is distributed in the hope that it will be useful,
# but WITHOUT ANY WARRANTY; without even the implied warranty of
# MERCHANTABILITY or FITNESS FOR A PARTICULAR PURPOSE.  See the
# GNU General Public License for more details.
#
# You should have received a copy of the GNU Affero General Public License
# along with OpenQuake.  If not, see <http://www.gnu.org/licenses/>.

import mock
import unittest

from risklib.models import input
from risklib import scientific
from risklib.curve import Curve
from risklib import api


class ComputeOnAssetsTestCase(unittest.TestCase):

    def test_compute_on_assets(self):
        assets = [
            scientific.Asset("a1", None, (1.0, 1.0)),
            scientific.Asset("a2", None, (2.0, 2.0)),
            scientific.Asset("a3", None, (3.0, 3.0)),
        ]

        calculator = mock.Mock()
        hazard_getter = mock.Mock(return_value=1.0)

        list(api.compute_on_assets(assets, hazard_getter, calculator))

        expected_calls = [(((1.0, 1.0),), {}), (((2.0, 2.0),), {}),
                          (((3.0, 3.0),), {})]

        self.assertEquals(expected_calls, hazard_getter.call_args_list)

        expected_calls = [((assets[0], 1.0), {}), ((assets[1], 1.0), {}),
                          ((assets[2], 1.0), {})]

        self.assertEquals(expected_calls, calculator.call_args_list)


class ConditionalLossesTestCase(unittest.TestCase):

    def test_conditional_losses_calculator(self):
<<<<<<< HEAD
        asset = scientific.Asset("a1", None, None)
=======
        asset = scientific.Asset("a1", None, .5, None)
>>>>>>> a31a5a8f
        loss_ratio_curve = Curve([(2.0, 2.0)])
        loss_curve = Curve([(1.0, 2.0)])  # abscissae rescaled by 0.5

        asset_output = scientific.ClassicalOutput(
            asset, loss_ratio_curve, None)

        loss_curve_calculator = mock.Mock(return_value=asset_output)

        asset_output = api.ConditionalLosses(
            [0.1, 0.2], loss_curve_calculator)(asset, 1.0)

        loss_curve_calculator.assert_called_with(asset, 1.0)

        expected_output = scientific.ClassicalOutput(
            asset, loss_ratio_curve, {0.2: 1.0, 0.1: 1.0})

        # as output we have the output from the given loss curve
        # calculator, plus the conditional losses
        self.assertEquals(expected_output, asset_output)
        self.assertEquals(asset_output.loss_curve, loss_curve)


class ClassicalCalculatorTestCase(unittest.TestCase):

    def test_classical_calculator(self):
        hazard_curve = [(0.1, 0.5), (0.2, 0.6)]
        asset = scientific.Asset("a1", 1.0, None)

        function = scientific.VulnerabilityFunction(
            [0.1, 0.2], [1.0, 0.5], [0.0, 0.0], "LN")

        asset_output = api.Classical(function)(asset, hazard_curve)

        self.assertEquals(asset, asset_output.asset)

        # here we just verify the outputs are stored,
        # because the scientific logic is tested elsewhere
        self.assertIsNotNone(asset_output.loss_curve)
        self.assertIsNotNone(asset_output.loss_ratio_curve)


class ScenarioDamageCalculatorTestCase(unittest.TestCase):

    def test_scenario_damage_calculator(self):
        fragility_model = input.FragilityModel(
            "discrete", [0.1, 0.2], ["LS1", "LS2"])

        fragility_function = input.FragilityFunctionSeq(
            fragility_model, input.FragilityFunctionDiscrete,
            [[0.8, 0.7], [0.8, 0.7]])

        asset = scientific.Asset("a1", None, None, number_of_units=1.0)

<<<<<<< HEAD
        calculator = api.ScenarioDamage(fragility_model, [fragility_function])
=======
        calculator = api.ScenarioDamage(
            fragility_model, {"RC": fragility_function})
>>>>>>> a31a5a8f

        asset_output = calculator(asset, [0.11, 0.12, 0.13])

        self.assertEquals(asset, asset_output.asset)

        # here we just verify the outputs are stored,
        # because the scientific logic is tested elsewhere
        self.assertIsNotNone(asset_output.collapse_map)
        self.assertIsNotNone(asset_output.damage_distribution_asset)


class BCRCalculatorTestCase(unittest.TestCase):

    def test_bcr_calculator(self):
        hazard_curve = [(0.1, 0.5), (0.2, 0.6)]
        asset = scientific.Asset("a1", 1.0, None, retrofitting_cost=1.0)

        function = scientific.VulnerabilityFunction(
            [0.1, 0.2], [1.0, 0.5], [0.0, 0.0], "LN")

        asset_output = (
            api.BCR(api.Classical(function),
                    api.Classical(function), 1.0, 1.0)
            (asset, hazard_curve))

        self.assertEquals(asset, asset_output.asset)

        # here we just verify the outputs are stored,
        # because the scientific logic is tested elsewhere
        self.assertIsNotNone(asset_output.bcr)
        self.assertIsNotNone(asset_output.eal_original)
        self.assertIsNotNone(asset_output.eal_retrofitted)


class ProbabilisticEventBasedCalculatorTestCase(unittest.TestCase):

    def test_event_based_calculator(self):
        asset = scientific.Asset("a1", 1.0, None)
        hazard = [0.11, 0.12, 0.13]

        function = scientific.VulnerabilityFunction(
            [0.1, 0.2], [1.0, 0.5], [0.0, 0.0], "LN")

        asset_output = api.ProbabilisticEventBased(
            function,
            seed=37, correlation_type="perfect", tses=1, time_span=50)(
                asset, hazard)

        self.assertEquals(asset, asset_output.asset)

        # here we just verify the outputs are stored,
        # because the scientific logic is tested elsewhere
        self.assertIsNotNone(asset_output.losses)
        self.assertIsNotNone(asset_output.loss_curve)
        self.assertIsNotNone(asset_output.loss_ratio_curve)


class ScenarioRiskCalculatorTestCase(unittest.TestCase):

    def test_scenario_risk_calculator(self):
        hazard = [0.11, 0.12, 0.13]
        asset = scientific.Asset("a1", 1.0, None,
                            ins_limit=1.0, deductible=1.0)

        function = scientific.VulnerabilityFunction(
            [0.1, 0.2], [1.0, 0.5], [0.0, 0.0], "LN")

        asset_output = api.ScenarioRisk(function, 37, "perfect")(asset, hazard)

        self.assertEquals(asset, asset_output.asset)

        # here we just verify the outputs are stored,
        # because the scientific logic is tested elsewhere
        self.assertIsNotNone(asset_output.mean)
        self.assertIsNotNone(asset_output.standard_deviation)<|MERGE_RESOLUTION|>--- conflicted
+++ resolved
@@ -51,11 +51,7 @@
 class ConditionalLossesTestCase(unittest.TestCase):
 
     def test_conditional_losses_calculator(self):
-<<<<<<< HEAD
-        asset = scientific.Asset("a1", None, None)
-=======
-        asset = scientific.Asset("a1", None, .5, None)
->>>>>>> a31a5a8f
+        asset = scientific.Asset("a1", .5, None)
         loss_ratio_curve = Curve([(2.0, 2.0)])
         loss_curve = Curve([(1.0, 2.0)])  # abscissae rescaled by 0.5
 
@@ -103,18 +99,13 @@
         fragility_model = input.FragilityModel(
             "discrete", [0.1, 0.2], ["LS1", "LS2"])
 
-        fragility_function = input.FragilityFunctionSeq(
+        fragility_functions = input.FragilityFunctionSeq(
             fragility_model, input.FragilityFunctionDiscrete,
             [[0.8, 0.7], [0.8, 0.7]])
 
         asset = scientific.Asset("a1", None, None, number_of_units=1.0)
 
-<<<<<<< HEAD
-        calculator = api.ScenarioDamage(fragility_model, [fragility_function])
-=======
-        calculator = api.ScenarioDamage(
-            fragility_model, {"RC": fragility_function})
->>>>>>> a31a5a8f
+        calculator = api.ScenarioDamage(fragility_model, fragility_functions)
 
         asset_output = calculator(asset, [0.11, 0.12, 0.13])
 
