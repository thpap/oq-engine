# Copyright (c) 2010-2013, GEM Foundation.
#
# OpenQuake is free software: you can redistribute it and/or modify it
# under the terms of the GNU Affero General Public License as published
# by the Free Software Foundation, either version 3 of the License, or
# (at your option) any later version.
#
# OpenQuake is distributed in the hope that it will be useful,
# but WITHOUT ANY WARRANTY; without even the implied warranty of
# MERCHANTABILITY or FITNESS FOR A PARTICULAR PURPOSE.  See the
# GNU General Public License for more details.
#
# You should have received a copy of the GNU Affero General Public License
# along with OpenQuake.  If not, see <http://www.gnu.org/licenses/>.

"""
Core functionality for the classical PSHA hazard calculator.
"""

import openquake.hazardlib
import openquake.hazardlib.calc
import openquake.hazardlib.imt

from django.db import transaction

from openquake.engine import logs
from openquake.engine.calculators import base
from openquake.engine.calculators.hazard import general as haz_general
from openquake.engine.calculators.hazard.classical import (
    post_processing as post_proc)
from openquake.engine.db import models
from openquake.engine.input import logictree
from openquake.engine.utils import stats
from openquake.engine.utils import tasks as utils_tasks
from openquake.engine.performance import EnginePerformanceMonitor


@utils_tasks.oqtask
@stats.count_progress('h')
def hazard_curves(job_id, src_ids, lt_rlz_id):
    """
    A celery task wrapper function around :func:`compute_hazard_curves`.
    See :func:`compute_hazard_curves` for parameter definitions.
    """
    logs.LOG.debug('> starting task: job_id=%s, lt_realization_id=%s'
                   % (job_id, lt_rlz_id))

    compute_hazard_curves(job_id, src_ids, lt_rlz_id)
    # Last thing, signal back the control node to indicate the completion of
    # task. The control node needs this to manage the task distribution and
    # keep track of progress.
    logs.LOG.debug('< task complete, signalling completion')
    base.signal_task_complete(job_id=job_id, num_items=len(src_ids))


# Silencing 'Too many local variables'
# pylint: disable=R0914
def compute_hazard_curves(job_id, src_ids, lt_rlz_id):
    """
    Celery task for hazard curve calculator.

    Samples logic trees, gathers site parameters, and calls the hazard curve
    calculator.

    Once hazard curve data is computed, result progress updated (within a
    transaction, to prevent race conditions) in the
    `htemp.hazard_curve_progress` table.

    Once all of this work is complete, a signal will be sent via AMQP to let
    the control node know that the work is complete. (If there is any work left
    to be dispatched, this signal will indicate to the control node that more
    work can be enqueued.)

    :param int job_id:
        ID of the currently running job.
    :param src_ids:
        List of ids of parsed source models to take into account.
    :param lt_rlz_id:
        Id of logic tree realization model to calculate for.
    """
    hc = models.HazardCalculation.objects.get(oqjob=job_id)
<<<<<<< HEAD

    lt_rlz = models.LtRealization.objects.get(id=lt_rlz_id)
    ltp = logictree.LogicTreeProcessor(hc)
=======
    ltp = logictree.LogicTreeProcessor(hc.id)
    lt_rlz = models.LtRealization.objects.get(id=lt_rlz_id)
>>>>>>> df15f8c6

    apply_uncertainties = ltp.parse_source_model_logictree_path(
        lt_rlz.sm_lt_path)
    gsims = ltp.parse_gmpe_logictree_path(lt_rlz.gsim_lt_path)

    parsed_sources = models.ParsedSource.objects.filter(pk__in=src_ids)

    imts = haz_general.im_dict_to_hazardlib(
        hc.intensity_measure_types_and_levels)

    # Prepare args for the calculator.
    calc_kwargs = {'gsims': gsims,
                   'truncation_level': hc.truncation_level,
                   'time_span': hc.investigation_time,
                   'sources': [apply_uncertainties(s.nrml)
                               for s in parsed_sources],
                   'imts': imts,
                   'sites': hc.site_collection}

    if hc.maximum_distance:
        dist = hc.maximum_distance
        # NB: a better approach could be to filter the sources by distance
        # at the beginning and to sore into the database only the relevant
        # sources, as we do in the event based calculator: I am not doing that
        # for the classical calculators because I wonder about the performance
        # impact in in SHARE-like calculations. So at the moment we store
        # everything in the database and we filter on the workers. This
        # will probably change in the future.
        calc_kwargs['source_site_filter'] = (
            openquake.hazardlib.calc.filters.source_site_distance_filter(dist))
        calc_kwargs['rupture_site_filter'] = (
            openquake.hazardlib.calc.filters.rupture_site_distance_filter(
                dist))

    # mapping "imt" to 2d array of hazard curves: first dimension -- sites,
    # second -- IMLs
    with EnginePerformanceMonitor(
            'computing hazard curves', job_id, hazard_curves, tracing=True):
        matrices = openquake.hazardlib.calc.hazard_curve.\
            hazard_curves_poissonian(**calc_kwargs)

    with EnginePerformanceMonitor(
            'saving hazard curves', job_id, hazard_curves, tracing=True):
        _update_curves(hc, matrices, lt_rlz, src_ids)


def _update_curves(hc, matrices, lt_rlz, src_ids):
    """
    Helper function for updating source, hazard curve, and realization progress
    records in the database.

    This is intended to be used by :func:`compute_hazard_curves`.

    :param hc:
        :class:`openquake.engine.db.models.HazardCalculation` instance.
    :param lt_rlz:
        :class:`openquake.engine.db.models.LtRealization` record for the
        current realization.
    :param src_ids:
        List of source IDs considered for this calculation task.
    """
    with logs.tracing('_update_curves for all IMTs'):
        for imt in hc.intensity_measure_types_and_levels.keys():
            hazardlib_imt = haz_general.imt_to_hazardlib(imt)
            matrix = matrices[hazardlib_imt]
            if (matrix == 0.0).all():
                # The matrix for this IMT is all zeros; there's no reason to
                # update `hazard_curve_progress` records.
                logs.LOG.debug('* No hazard contribution for IMT=%s' % imt)
                continue
            else:
                # The is some contribution here to the hazard; we need to
                # update.
                with transaction.commit_on_success():
                    logs.LOG.debug('> updating hazard for IMT=%s' % imt)
                    query = """
                    SELECT * FROM htemp.hazard_curve_progress
                    WHERE lt_realization_id = %s
                    AND imt = %s
                    FOR UPDATE"""
                    [hc_progress] = models.HazardCurveProgress.objects.raw(
                        query, [lt_rlz.id, imt])

                    hc_progress.result_matrix = update_result_matrix(
                        hc_progress.result_matrix, matrix)
                    hc_progress.save()

                    logs.LOG.debug('< done updating hazard for IMT=%s' % imt)

        with transaction.commit_on_success():
            # Check here if any of records in source progress model
            # with parsed_source_id from src_ids are marked as complete,
            # and rollback and abort if there is at least one
            src_prog = models.SourceProgress.objects.filter(
                lt_realization=lt_rlz, parsed_source__in=src_ids)

            if any(x.is_complete for x in src_prog):
                msg = (
                    'One or more `source_progress` records were marked as '
                    'complete. This was unexpected and probably means that the'
                    ' calculation workload was not distributed properly.'
                )
                logs.LOG.critical(msg)
                transaction.rollback()
                raise RuntimeError(msg)

            # Mark source_progress records as complete
            src_prog.update(is_complete=True)

            # Update realiation progress,
            # mark realization as complete if it is done
            haz_general.update_realization(lt_rlz.id, len(src_ids))


class ClassicalHazardCalculator(haz_general.BaseHazardCalculator):
    """
    Classical PSHA hazard calculator. Computes hazard curves for a given set of
    points.

    For each realization of the calculation, we randomly sample source models
    and GMPEs (Ground Motion Prediction Equations) from logic trees.
    """

    core_calc_task = hazard_curves

    def pre_execute(self):
        """
        Do pre-execution work. At the moment, this work entails:
        parsing and initializing sources, parsing and initializing the
        site model (if there is one), parsing vulnerability and
        exposure files and generating logic tree realizations. (The
        latter piece basically defines the work to be done in the
        `execute` phase.).
        """

        # Parse vulnerability and exposure model
        self.parse_risk_models()

        # Deal with the site model and compute site data for the calculation
        # (if a site model was specified, that is).
        self.initialize_site_model()

        # Parse logic trees and create source Inputs.
        self.initialize_sources()

        # Now bootstrap the logic tree realizations and related data.
        # This defines for us the "work" that needs to be done when we reach
        # the `execute` phase.
        # This will also stub out hazard curve result records. Workers will
        # update these periodically with partial results (partial meaning,
        # result curves for just a subset of the overall sources) when some
        # work is complete.
        self.initialize_realizations(
            rlz_callbacks=[self.initialize_hazard_curve_progress])

        self.record_init_stats()

        # Set the progress counters:
        num_sources = models.SourceProgress.objects.filter(
            is_complete=False,
            lt_realization__hazard_calculation=self.hc).count()
        self.progress['total'] = num_sources

        self.initialize_pr_data()

    def post_execute(self):
        """
        Post-execution actions. At the moment, all we do is finalize the hazard
        curve results. See
        :meth:`openquake.engine.calculators.hazard.general.\
BaseHazardCalculator.finalize_hazard_curves`
        for more info.
        """
        self.finalize_hazard_curves()

    def clean_up(self):
        """
        Delete temporary database records.
        These records represent intermediate copies of final calculation
        results and are no longer needed.

        In this case, this includes all of the data for this calculation in the
        tables found in the `htemp` schema space.
        """
        logs.LOG.debug('> cleaning up temporary DB data')
        models.HazardCurveProgress.objects.filter(
            lt_realization__hazard_calculation=self.hc.id).delete()
        models.SourceProgress.objects.filter(
            lt_realization__hazard_calculation=self.hc.id).delete()
        logs.LOG.debug('< done cleaning up temporary DB data')

    def post_process(self):
        logs.LOG.debug('> starting post processing')

        # means/quantiles:
        if self.hc.mean_hazard_curves or self.hc.quantile_hazard_curves:
            self.do_aggregate_post_proc()

        # hazard maps:
        # required for computing UHS
        # if `hazard_maps` is false but `uniform_hazard_spectra` is true,
        # just don't export the maps
        if self.hc.hazard_maps or self.hc.uniform_hazard_spectra:
            self.parallelize(
                post_proc.hazard_curves_to_hazard_map_task,
                post_proc.hazard_curves_to_hazard_map_task_arg_gen(self.job))

        if self.hc.uniform_hazard_spectra:
            post_proc.do_uhs_post_proc(self.job)

        logs.LOG.debug('< done with post processing')


def update_result_matrix(current, new):
    """
    Use the following formula to combine multiple iterations of results:

    `result = 1 - (1 - current) * (1 - new)`

    This is used to incrementally update hazard curve results by combining an
    initial value with some new results. (Each set of new results is computed
    over only a subset of seismic sources defined in the calculation model.)

    Parameters are expected to be multi-dimensional numpy arrays, but the
    formula will also work with scalars.

    :param current:
        Numpy array representing the current result matrix value.
    :param new:
        Numpy array representing the new results which need to be combined with
        the current value. This should be the same shape as `current`.
    """
    return 1 - (1 - current) * (1 - new)<|MERGE_RESOLUTION|>--- conflicted
+++ resolved
@@ -79,14 +79,9 @@
         Id of logic tree realization model to calculate for.
     """
     hc = models.HazardCalculation.objects.get(oqjob=job_id)
-<<<<<<< HEAD
 
     lt_rlz = models.LtRealization.objects.get(id=lt_rlz_id)
     ltp = logictree.LogicTreeProcessor(hc)
-=======
-    ltp = logictree.LogicTreeProcessor(hc.id)
-    lt_rlz = models.LtRealization.objects.get(id=lt_rlz_id)
->>>>>>> df15f8c6
 
     apply_uncertainties = ltp.parse_source_model_logictree_path(
         lt_rlz.sm_lt_path)
