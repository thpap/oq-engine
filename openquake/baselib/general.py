--- conflicted
+++ resolved
@@ -858,11 +858,7 @@
 def socket_ready(hostport):
     """
     :param hostport: a pair (host, port) or a string (tcp://)host:port
-<<<<<<< HEAD
-    :returns: True if the socket is on and False otherwise
-=======
     :returns: True if the socket is ready and False otherwise
->>>>>>> 5287d4a9
     """
     if hasattr(hostport, 'startswith'):
         # string representation of the hostport combination
