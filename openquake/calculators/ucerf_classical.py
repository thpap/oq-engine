# -*- coding: utf-8 -*-
# vim: tabstop=4 shiftwidth=4 softtabstop=4
#
# Copyright (C) 2015-2017 GEM Foundation
#
# OpenQuake is free software: you can redistribute it and/or modify it
# under the terms of the GNU Affero General Public License as published
# by the Free Software Foundation, either version 3 of the License, or
# (at your option) any later version.
#
# OpenQuake is distributed in the hope that it will be useful,
# but WITHOUT ANY WARRANTY; without even the implied warranty of
# MERCHANTABILITY or FITNESS FOR A PARTICULAR PURPOSE.  See the
# GNU Affero General Public License for more details.
#
# You should have received a copy of the GNU Affero General Public License
# along with OpenQuake. If not, see <http://www.gnu.org/licenses/>.
import os
import sys
import h5py
import numpy as np
import copy
import time
import logging
import functools
from datetime import datetime

from openquake.baselib.performance import Monitor
from openquake.baselib.python3compat import raise_
from openquake.baselib.general import DictArray, AccumDict
from openquake.baselib import parallel
from openquake.hazardlib.geo import Point
from openquake.hazardlib.geo.geodetic import min_geodetic_distance
from openquake.hazardlib.source import PointSource
from openquake.hazardlib.mfd import EvenlyDiscretizedMFD
from openquake.hazardlib.scalerel.wc1994 import WC1994
from openquake.hazardlib.probability_map import ProbabilityMap
from openquake.hazardlib.calc.hazard_curve import (
    get_probability_no_exceedance, pmap_from_grp)
from openquake.hazardlib.calc.filters import SourceFilter
from openquake.hazardlib.gsim.base import ContextMaker, FarAwayRupture
from openquake.hazardlib import valid, nrml
from openquake.commonlib import source, readinput, config
from openquake.hazardlib.sourceconverter import SourceConverter

from openquake.calculators import base, classical
from openquake.calculators.ucerf_event_based import (
    UCERFSESControl, get_ucerf_rupture, DEFAULT_TRT, NPD, HDD,)
# FIXME: the counting of effective ruptures has to be revised completely


class UCERFControl(UCERFSESControl):
    """
    General control file for a UCERF branch for the classical calculator.
    Here we add a new method to generate a set of background sources per
    branch
    """
    def get_background_sources(self, background_sids):
        """
        Turn the background model of a given branch into a set of point sources

        :param str branch_id:
            Valid ID of a UCERF branch
        :param background_sids:
            Site IDs affected by the background sources
        """
        with h5py.File(self.source_file, "r") as hdf5:
            grid_loc = "/".join(["Grid", self.idx_set["grid_key"]])
            mags = hdf5[grid_loc + "/Magnitude"][:]
            mmax = hdf5[grid_loc + "/MMax"][background_sids]
            rates = hdf5[grid_loc + "/RateArray"][background_sids, :]
            locations = hdf5["Grid/Locations"][background_sids, :]
            sources = []
            for i, bg_idx in enumerate(background_sids):
                src_id = "_".join([self.idx_set["grid_key"], str(bg_idx)])
                src_name = "|".join([self.idx_set["total_key"], str(bg_idx)])
                # Get MFD
                mag_idx = np.logical_and(mags >= self.min_mag, mags < mmax[i])
                src_mags = mags[mag_idx]
                src_rates = rates[i, :]
                src_mfd = EvenlyDiscretizedMFD(
                    src_mags[0], src_mags[1] - src_mags[0],
                    src_rates[mag_idx].tolist())
                ps = PointSource(
                    src_id, src_name, self.tectonic_region_type, src_mfd,
                    self.mesh_spacing, self.msr, self.aspect, self.tom,
                    self.usd, self.lsd,
                    Point(locations[i, 0], locations[i, 1]),
                    self.npd, self.hdd)
                sources.append(ps)
        return sources

    def get_rupture_indices(self, branch_id):
        """
        Returns a set of rupture indices
        """
        with h5py.File(self.source_file, "r") as hdf5:
            idxs = np.arange(len(hdf5[self.idx_set["rate_idx"]]))
        logging.info('Found %d ruptures in %s', len(idxs), self.source_file)
        logging.info(branch_id)
        return idxs

    def filter_sites_by_distance_from_rupture_set(
            self, rupset_idx, sites, max_dist):
        """
        Filter sites by distances from a set of ruptures
        """
        with h5py.File(self.source_file, "r") as hdf5:
            rup_index_key = "/".join([self.idx_set["geol_idx"],
                                      "RuptureIndex"])

            # Find the combination of rupture sections used in this model
            rupture_set = set()
            # Determine which of the rupture sections used in this set
            # of indices
            rup_index = hdf5[rup_index_key]
            for i in rupset_idx:
                rupture_set.update(rup_index[i])
            centroids = np.empty([1, 3])
            # For each of the identified rupture sections, retreive the
            # centroids
            for ridx in rupture_set:
                trace_idx = "{:s}/{:s}".format(self.idx_set["sec_idx"],
                                               str(ridx))
                centroids = np.vstack([
                    centroids,
                    hdf5[trace_idx + "/Centroids"][:].astype("float64")])
            distance = min_geodetic_distance(centroids[1:, 0],
                                             centroids[1:, 1],
                                             sites.lons, sites.lats)
            idx = distance <= max_dist
            if np.any(idx):
                return rupset_idx, sites.filter(idx)
            else:
                return [], []


class UCERFControlTimeDep(UCERFControl):
    """
    Adaptation of the UCERF Control class for the time-dependent model
    """
    def __init__(self, source_file, id, investigation_time, start_date,
                 min_mag, npd=NPD, hdd=HDD, aspect=1.5,
                 upper_seismogenic_depth=0.0, lower_seismogenic_depth=15.0,
                 msr=WC1994(), mesh_spacing=1.0, trt="Active Shallow Crust",
                 integration_distance=1000):
        """
        Instantiate with new parameter 'start_date'
        """
        super(UCERFControlTimeDep, self).__init__(
            source_file, id, investigation_time, min_mag, npd, hdd, aspect,
            upper_seismogenic_depth, lower_seismogenic_depth,
            msr, mesh_spacing, trt, integration_distance=1000)
        self.start_date = start_date

    def build_idx_set(self):
        """
        Builds a dictionary of indices based on the branch code

        :param str branch_code:
            Code for the branch
        """
        code_set = self.branch_id.split("/")
        idx_set = {
            "sec_idx": "/".join([code_set[0], code_set[1], "Sections"]),
            "mag_idx": "/".join([code_set[0], code_set[1], code_set[2],
                                 "Magnitude"])}
        code_set.insert(3, "Rates")
        idx_set["rate_idx"] = "/".join(code_set)
        idx_set["rake_idx"] = "/".join([code_set[0], code_set[1], "Rake"])
        idx_set["msr_idx"] = "-".join([code_set[0], code_set[1], code_set[2]])
        idx_set["geol_idx"] = code_set[0]
        idx_set["grid_key"] = "_".join(
            self.branch_id.replace("/", "_").split("_")[:-1])
        idx_set["total_key"] = self.branch_id.replace("/", "|")
        return idx_set


def ucerf_poe_map(hdf5, ucerf_source, rupset_idx, s_sites, imtls, cmaker,
                  trunclevel, ctx_mon, pne_mon):
    """
    Compute a ProbabilityMap generated by the given set of indices.

    :param hdf5:
        UCERF file as instance of open h5py.File object
    :param ucerf_source:
        UCERFControl object
    :param list rupset_idx:
        List of rupture indices
    """
    pmap = ProbabilityMap.build(len(imtls.array), len(cmaker.gsims),
                                s_sites.sids, initvalue=1.)
    eff_ruptures = 0
    try:
        for ridx in rupset_idx:
            # Get the ucerf rupture
            if not hdf5[ucerf_source.idx_set["rate_idx"]][ridx]:
                # Ruptures seem to have a zero probability from time to time
                # If this happens, skip it
                continue

            rup, ridx_string = get_ucerf_rupture(
                hdf5, ridx,
                ucerf_source.idx_set,
                ucerf_source.tom, s_sites,
                ucerf_source.integration_distance,
                ucerf_source.mesh_spacing,
                ucerf_source.tectonic_region_type)
            if not rup:
                # rupture outside of integration distance
                continue
            with ctx_mon:  # compute distances
                try:
                    sctx, rctx, dctx = cmaker.make_contexts(s_sites, rup)
                except FarAwayRupture:
                    continue
            with pne_mon:  # compute probabilities and updates the pmap
                pnes = get_probability_no_exceedance(
                    rup, sctx, rctx, dctx, imtls, cmaker.gsims, trunclevel)
                for sid, pne in zip(sctx.sites.sids, pnes):
                    pmap[sid].array *= pne
                eff_ruptures += 1
    except Exception as err:
        etype, err, tb = sys.exc_info()
        msg = 'An error occurred with rupture=%s. Error: %s'
        msg %= (ridx, str(err))
        raise_(etype, msg, tb)
    inv_pmap = ~pmap
    inv_pmap.eff_ruptures = {ucerf_source.src_group_id: eff_ruptures}
    return inv_pmap


def convert_UCERFSource(self, node):
    """
    Converts the Ucerf Source node into an SES Control object
    """
    dirname = os.path.dirname(self.fname)  # where the source_model_file is
    source_file = os.path.join(dirname, node["filename"])
    if "startDate" in node.attrib and "investigationTime" in node.attrib:
        # Is a time-dependent model - even if rates were originally
        # poissonian
        # Verify that the source time span is the same as the TOM time span
        inv_time = float(node["investigationTime"])
        if inv_time != self.tom.time_span:
            raise ValueError("Source investigation time (%s) is not "
                             "equal to configuration investigation time "
                             "(%s)" % (inv_time, self.tom.time_span))
        start_date = datetime.strptime(node["startDate"], "%d/%m/%Y")
        return UCERFControlTimeDep(
            source_file,
            node["id"],
            inv_time,
            start_date,
            float(node["minMag"]),
            npd=self.convert_npdist(node),
            hdd=self.convert_hpdist(node),
            aspect=~node.ruptAspectRatio,
            upper_seismogenic_depth=~node.pointGeometry.upperSeismoDepth,
            lower_seismogenic_depth=~node.pointGeometry.lowerSeismoDepth,
            msr=valid.SCALEREL[~node.magScaleRel](),
            mesh_spacing=self.rupture_mesh_spacing,
            trt=node["tectonicRegion"])
    else:
        return UCERFControl(
            source_file,
            node["id"],
            self.tom.time_span,
            float(node["minMag"]),
            npd=self.convert_npdist(node),
            hdd=self.convert_hpdist(node),
            aspect=~node.ruptAspectRatio,
            upper_seismogenic_depth=~node.pointGeometry.upperSeismoDepth,
            lower_seismogenic_depth=~node.pointGeometry.lowerSeismoDepth,
            msr=valid.SCALEREL[~node.magScaleRel](),
            mesh_spacing=self.rupture_mesh_spacing,
            trt=node["tectonicRegion"])

SourceConverter.convert_UCERFSource = convert_UCERFSource


def _hazard_curves_per_rupture_subset(
        rupset_idx, ucerf_source, src_filter, imtls, cmaker,
        truncation_level=None, monitor=Monitor()):
    """
    Calculates the probabilities of exceedence from a set of rupture indices
    """
    imtls = DictArray(imtls)
    ctx_mon = monitor('making contexts', measuremem=False)
    pne_mon = monitor('computing poes', measuremem=False)
    pmap = ProbabilityMap(len(imtls.array), len(cmaker.gsims))
    pmap.calc_times = []
    pmap.grp_id = grp_id = ucerf_source.src_group_id
    pmap.eff_ruptures = {pmap.grp_id: 0}
    nsites = len(src_filter.sitecol)
    with h5py.File(ucerf_source.source_file, "r") as hdf5:
        t0 = time.time()
        upmap = ucerf_poe_map(hdf5, ucerf_source, rupset_idx,
                              src_filter.sitecol, imtls, cmaker,
                              truncation_level, ctx_mon, pne_mon)
        pmap |= upmap
        pmap.calc_times.append(
            (ucerf_source.source_id, nsites, time.time() - t0))
        pmap.eff_ruptures[grp_id] += upmap.eff_ruptures[grp_id]
    return pmap


def ucerf_classical_hazard_by_rupture_set(
        rupset_idx, branchname, ucerf_source, src_group_id, src_filter,
        gsims, monitor):
    """
    :param rupset_idx:
        indices of the rupture sets
    :param branchname:
        name of the branch
    :param ucerf_source:
        an object taking the place of a source for UCERF
    :param src_group_id:
        source group index
    :param src_filter:
        a source filter returning the sites affected by the source
    :param gsims:
        a list of GSIMs
    :param monitor:
        a monitor instance
    :returns:
        an AccumDict rlz -> curves
    """
    truncation_level = monitor.oqparam.truncation_level
    imtls = monitor.oqparam.imtls
    max_dist = monitor.oqparam.maximum_distance[DEFAULT_TRT]

    # Apply the initial rupture to site filtering
    rupset_idx, s_sites = \
        ucerf_source.filter_sites_by_distance_from_rupture_set(
            rupset_idx, src_filter.sitecol, max_dist)

    if len(s_sites):
        cmaker = ContextMaker(gsims, max_dist)
        pmap = _hazard_curves_per_rupture_subset(
            rupset_idx, ucerf_source, src_filter, imtls, cmaker,
            truncation_level, monitor=monitor)
    else:
        pmap = ProbabilityMap(len(imtls.array), len(gsims))
        pmap.calc_times = []
        pmap.eff_ruptures = {src_group_id: 0}
    pmap.grp_id = ucerf_source.src_group_id
    return pmap
ucerf_classical_hazard_by_rupture_set.shared_dir_on = config.SHARED_DIR_ON


def ucerf_classical_hazard_by_branch(branchname, ucerf_source, src_group_id,
                                     src_filter, gsims, monitor):
    """
    :param branchname:
        a branch name
    :param ucerf_source:
        a source-like object for the UCERF model
    :param src_group_id:
        an ordinal number for the source
    :param source filter:
        a filter returning the sites affected by the source
    :param gsims:
        a list of GSIMs
    :param monitor:
        a monitor instance
    :returns:
        an AccumDict rlz -> curves
    """
    truncation_level = monitor.oqparam.truncation_level
    imtls = monitor.oqparam.imtls
    trt = ucerf_source.tectonic_region_type
    max_dist = monitor.oqparam.maximum_distance[trt]
    ucerf_source.src_group_id = src_group_id

    # Two step process here - the first generates the hazard curves from
    # the rupture sets
    # Apply the initial rupture to site filtering
    rupset_idx = ucerf_source.get_rupture_indices(branchname)
    rupset_idx, s_sites = \
        ucerf_source.filter_sites_by_distance_from_rupture_set(
            rupset_idx, src_filter.sitecol, max_dist)

    if len(s_sites):
        cmaker = ContextMaker(gsims, max_dist)
        pm = _hazard_curves_per_rupture_subset(
            rupset_idx, ucerf_source, src_filter, imtls, cmaker,
            truncation_level, monitor=monitor)
    else:
        pm = ProbabilityMap(len(imtls.array), len(gsims))
        pm.eff_ruptures = {src_group_id: 0}
    logging.info('Branch %s', branchname)
    # Get the background point sources
    background_sids = ucerf_source.get_background_sids(
        src_filter.sitecol, max_dist)
    bckgnd_sources = ucerf_source.get_background_sources(background_sids)
    if bckgnd_sources:
        bckgnd_sources[0].src_group_id = src_group_id
        pmap = pmap_from_grp(
            bckgnd_sources, src_filter, imtls, gsims, truncation_level,
            (), monitor=monitor)
<<<<<<< HEAD
        pm |= pmap
        pm.eff_ruptures += AccumDict(pmap.eff_ruptures)
    # TODO: should I add a .calc_times attribute?
    return pm
=======
        dic[src_group_id] |= pmap
        dic.eff_ruptures[src_group_id] += monitor.eff_ruptures
        dic.calc_times.extend(pmap.calc_times)
    return dic
ucerf_classical_hazard_by_branch.shared_dir_on = config.SHARED_DIR_ON
>>>>>>> fba2e19d


@base.calculators.add('ucerf_psha')
class UcerfPSHACalculator(classical.PSHACalculator):
    """
    UCERF classical calculator.
    """
    core_task = ucerf_classical_hazard_by_branch
    is_stochastic = False

    def pre_execute(self):
        """
        parse the logic tree and source model input
        """
        self.sitecol = readinput.get_site_collection(self.oqparam)
        self.gsim_lt = readinput.get_gsim_lt(self.oqparam, [DEFAULT_TRT])
        self.smlt = readinput.get_source_model_lt(self.oqparam)
        parser = nrml.SourceModelParser(
            SourceConverter(self.oqparam.investigation_time,
                            self.oqparam.rupture_mesh_spacing))
        [self.src_group] = parser.parse_src_groups(
            self.oqparam.inputs["source_model"])
        source_models = []
        for sm in self.smlt.gen_source_models(self.gsim_lt):
            sg = copy.copy(self.src_group)
            sm.src_groups = [sg]
            [src] = sg
            # Update the event set
            src.src_group_id = sg.id = sm.ordinal
            src.nsites = len(self.sitecol)
            src.branch_id = sm.name
            src.idx_set = src.build_idx_set()
            source_models.append(sm)
        self.csm = source.CompositeSourceModel(
            self.gsim_lt, self.smlt, source_models, set_weight=False)
        self.rlzs_assoc = self.csm.info.get_rlzs_assoc()
        self.rup_data = {}
        self.num_tiles = 1
        self.infos = {}

    def gen_args(self, branches, ucerf_source, monitor):
        """
        :yields: (branch, ucerf_source, grp_id, self.sitecol, gsims, monitor)
        """
        for grp_id, branch in enumerate(branches):
            gsims = self.rlzs_assoc.gsims_by_grp_id[grp_id]
            self.infos[grp_id, ucerf_source.source_id] = source.SourceInfo(
                ucerf_source)
            yield branch, ucerf_source, grp_id, self.src_filter, gsims, monitor

    def execute(self):
        """
        Run in parallel `core_task(sources, sitecol, monitor)`, by
        parallelizing on the sources according to their weight and
        tectonic region type.
        """
        monitor = self.monitor.new(self.core_task.__name__)
        monitor.oqparam = oq = self.oqparam
        ucerf_source = self.src_group.sources[0]
        self.src_filter = SourceFilter(self.sitecol, oq.maximum_distance)
        acc = AccumDict({
            grp_id: ProbabilityMap(len(oq.imtls.array), len(gsims))
            for grp_id, gsims in self.rlzs_assoc.gsims_by_grp_id.items()})
        acc.calc_times = []
        acc.eff_ruptures = AccumDict()  # grp_id -> eff_ruptures
        acc.bb_dict = {}  # just for API compatibility

        if len(self.csm) > 1:
            # when multiple branches, parallelise by branch
            branches = [br.value for br in self.smlt.branches.values()]
            rup_res = parallel.Starmap(
                ucerf_classical_hazard_by_branch,
                self.gen_args(branches, ucerf_source, monitor)).submit_all()
        else:
            # single branch
            gsims = self.rlzs_assoc.gsims_by_grp_id[0]
            [(branch_id, branch)] = self.smlt.branches.items()
            branchname = branch.value
            ucerf_source.src_group_id = 0
            ucerf_source.weight = 1
            ucerf_source.nsites = len(self.sitecol)
            self.infos[0, ucerf_source.source_id] = source.SourceInfo(
                ucerf_source)
            logging.info('Getting the background point sources')
            with self.monitor('getting background sources', autoflush=True):
                background_sids = ucerf_source.get_background_sids(
                    self.sitecol, oq.maximum_distance[DEFAULT_TRT])
                bckgnd_sources = ucerf_source.get_background_sources(
                    background_sids)

            # parallelize on the background sources, small tasks
            args = (bckgnd_sources, self.src_filter, oq.imtls,
                    gsims, self.oqparam.truncation_level, (), monitor)
            bg_res = parallel.Starmap.apply(
                pmap_from_grp, args,
                concurrent_tasks=self.oqparam.concurrent_tasks).submit_all()

            # parallelize by rupture subsets
            tasks = self.oqparam.concurrent_tasks * 2  # they are big tasks
            rup_sets = ucerf_source.get_rupture_indices(branchname)
            rup_res = parallel.Starmap.apply(
                ucerf_classical_hazard_by_rupture_set,
                (rup_sets, branchname, ucerf_source, self.src_group.id,
                 self.src_filter, gsims, monitor),
                concurrent_tasks=tasks).submit_all()

            # compose probabilities from background sources
            for pmap in bg_res:
                acc[0] |= pmap
            self.save_data_transfer(bg_res)

        pmap_by_grp_id = functools.reduce(self.agg_dicts, rup_res, acc)
        with self.monitor('store source_info', autoflush=True):
            self.store_source_info(self.infos)
            self.save_data_transfer(rup_res)
        self.datastore['csm_info'] = self.csm.info
        self.rlzs_assoc = self.csm.info.get_rlzs_assoc(
            functools.partial(self.count_eff_ruptures, pmap_by_grp_id))
        return pmap_by_grp_id


@base.calculators.add('ucerf_classical')
class UCERFClassicalCalculator(classical.ClassicalCalculator):
    pre_calculator = 'ucerf_psha'<|MERGE_RESOLUTION|>--- conflicted
+++ resolved
@@ -398,18 +398,11 @@
         pmap = pmap_from_grp(
             bckgnd_sources, src_filter, imtls, gsims, truncation_level,
             (), monitor=monitor)
-<<<<<<< HEAD
         pm |= pmap
         pm.eff_ruptures += AccumDict(pmap.eff_ruptures)
     # TODO: should I add a .calc_times attribute?
     return pm
-=======
-        dic[src_group_id] |= pmap
-        dic.eff_ruptures[src_group_id] += monitor.eff_ruptures
-        dic.calc_times.extend(pmap.calc_times)
-    return dic
 ucerf_classical_hazard_by_branch.shared_dir_on = config.SHARED_DIR_ON
->>>>>>> fba2e19d
 
 
 @base.calculators.add('ucerf_psha')
@@ -424,6 +417,7 @@
         """
         parse the logic tree and source model input
         """
+        logging.warn('%s is still experimental', self.__class__.__name__)
         self.sitecol = readinput.get_site_collection(self.oqparam)
         self.gsim_lt = readinput.get_gsim_lt(self.oqparam, [DEFAULT_TRT])
         self.smlt = readinput.get_source_model_lt(self.oqparam)
