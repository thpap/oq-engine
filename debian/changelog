  [Michele Simionato]
<<<<<<< HEAD
  * Fixed the risk from ShakeMap feature in the case of missing IMTs
=======
  * Added experimental support for dask
>>>>>>> 88340545
  * Added 11 new site parameters for geotechnic hazard
  * Changed the SiteCollection to store only the parameters required by the
    GSIMs

  [Robin Gee]
  * The number of sites is now an argument in the method _get_stddevs()
    in the GMPE of Kanno, 2006

  [Michele Simionato]
  * Changed the serialization of ruptures to HDF5: the geometries are now
    stored in a different dataset
  * Bug fix: the asset->site association was performed even when not needed
  * Made it possible to serialize to .hdf5 multipoint sources and
    nonparametric gridded sources
  * Added a check on source model logic tree files: the uncertaintyModel
    values cannot be repeated in the same branchset
  * Added a flag `std_hazard_curves`; by setting it to `true` the user can
    compute the standard deviation of the hazard curves across realizations

  [Marco Pagani]
  * Added Thingbaijam et al. (2017) magnitude-scaling relationship

  [Michele Simionato]
  * Added an /extract/ API for event_based_mfd
  * Fixed a bug in the classical_damage calculators: multiple loss types
    were not treated correctly

  [Marco Pagani]
  * Adding tests to the method computing decimal time

  [Michele Simionato]
  * Removed the event_based_rupture calculator and three others
  * Added a field `size_mb` to the `output` table in the database and made
    it visible in the WebUI as a tooltip
  * Added a command `oq check_input job.ini` to check the input files
  * Made the loss curves and maps outputs from an event based risk calculation
    visible to the engine and the WebUI (only the stats)
  * Added a check on duplicated branchIDs in GMPE logic trees

  [Daniele Viganò]
  * Fixed a bug when reading exposure with utf8 names on systems with non-utf8
    terminals (Windows)
  * Changed the openquake.cfg file and added a dbserver.listen parameter
  * Added the hostname in the WebUI page. It can be customize by the user
    via the `local_settings.py` file

  [Michele Simionato]
  * Added a Content-Length to the outputs downloadable from the WebUI
  * Fixed a bug when extracting gmf_data from a hazard calculation with a
    filtered site collection
  * Stored an attributed `events.max_gmf_size`
  * Added a check on exposures with missing loss types
  * Added a LargeExposureGrid error to protect the user by tricky exposures
    (i.e. France with assets in the Antilles)
  * Changed the event_based_risk calculator to compute the loss curves and
    maps directly; removed the asset_loss_table
  * Changed the event_based_risk calculator to distribute by GMFs always
  * Optimized the memory consumption in the UCERF classical calculator
  * Added a parameter `minimum_magnitude` in the job.ini
  * Added an utility `utils/combine_mean_curves.py`

python3-oq-engine (3.1.0-1~xenial01) xenial; urgency=low

  [Marco Pagani and Changlong Li]
  * Added a version of the Yu et al. (2013) GMPE supporting Mw

  [Michele Simionato]
  * Reduced the data transfer in the UCERF calculators
  * Stored the zipped input files in the datastore for reproducibility
  * Fixed a regression when reading GMFs from an XML in absence of a sites.csv
    file

  [Robin Gee]
  * Extend `oq to_shapefile` method to also work with `YoungsCoppersmithMFD`
    and `arbitraryMFD` MFD typologies.

  [Michele Simionato]
  * Now the hazard statistics can be computed efficiently even in a single
    calculation, i.e. without the `--hc` option
  * Added a check on the Python version in the `oq` command
  * Reduced the data transfer when sending the site collection
  * Changed the default `filter_distance`

  [Daniele Viganò]
  * Fixed a bug where the PID was not saved into the database
    when using the command line interface
  * Made it impossible to fire  multiple `CTRL-C` in sequence
    to allow processes teardown and tasks revocation when Celery is used

  [Michele Simionato]
  * Used `scipy.spatial.distance.cdist` in `Mesh.get_min_distance`
  * Prefiltered sites and assets in scenario calculations
  * Made it possible to specify the `filter_distance` in the `job.ini`
  * Made rtree optional again and disabled it in macOS
  * Optimized the SiteCollection class and doubled the speed of distance
    calculations in most continental scale calculations
  * Fixed an ordering bug in event based risk from GMFs when using a
    vulnerability function with PMF
  * Replaced Rtree with KDtree except in the source filtering
  * Parallelized the source prefiltering
  * Removed the tiling feature from the classical calculator
  * Undeprecated `hazardlib.calc.stochastic.stochastic_event_set` and
    made its signature right
  * Removed the source typology from the ruptures and reduced the rupture
    hierarchy
  * Removed the mesh spacing from PlanarSurfaces
  * Optimized the instantiation of the rtree index
  * Replaced the old prefiltering mechanism with the new one

  [Daniele Viganò]
  * Managed the case of a dead controlling terminal (SIGHUP)

  [Michele Simionato]
  * Removed Decimal numbers from the PMF distribution in hazardlib
  * Fixed another tricky bug with rtree filtering across the international
    date line
  * Added a parameter `prefilter_sources` with values `rtree|numpy|no`
  * Removed the prefiltering on the workers, resulting in a huge speedup
    for gridded ruptures at the cost of a larger data transfer
  * Changed the `losses_by_event` output to export a single .csv file with
    all realizations
  * Added a `cross_correlation` parameter used when working with shakemaps
  * Now sites and exposure can be set at the same time in the job.ini
  * Introduced a `preclassical` calculator
  * Extended the scenario_damage calculator to export `dmg_by_event`
    outputs as well as `losses_by_event` outputs if there is a consequence
    model
  * Unified `region` and `region_constraint` parameters in the job.ini
  * Added a check to forbid duplicated GSIMs in the logic tree
  * Introduced some changes to the `realizations` exporter (renamed field
    `uid` -> `branch_path` and removed the `model` field)
  * Added a command `oq celery inspect`
  * Reduced the check on too many realizations to a warning, except for
    event based calculations
  * Improved the hazard exporter to exports only data for the filtered
    site collection and not the full site collection
  * Extended the BCR exporter to export the asset tags

  [Catalina Yepes]
  * Revised/enhanced the risk demos

  [Michele Simionato]
  * Added a warning about the option `optimize_same_id_sources` when the user
    should take advantage of it

  [Daniele Viganò]
  * `celery-status` script converted into `oq celery status` command
  * Removed Django < 1.10 backward compatibility
  * Updated Python dependices (numpy 1.14, scipy 1.0.1,
    Django 1.10+, Celery 4+)

  [Michele Simionato]
  * Implemented scenario_risk/scenario_damage from shakemap calculators
  * Exported the asset tags in the asset based risk outputs
  * Fixed a numeric issue for nonparametric sources causing the hazard curves
    to saturate at high intensities
  * Added an utility to download shakemaps
  * Added an XML exporter for the site model
  * Slight change to the correlation module to fix a bug in the SMTK
  * Added a distribution mechanism `threadpool`

 -- Matteo Nastasi (GEM Foundation) <nastasi@openquake.org>  Fri, 01 Jun 2018 09:02:01 +0000

python3-oq-engine (3.0.0-1~precise01) precise; urgency=low

  [Michele Simionato]
  * Fixed a bug with newlines in the logic tree path breaking the CSV exporter
    for the realizations output
  * When setting the event year, each stochastic event set is now considered
    independent
  * Fixed a bug in the HMTK plotting libraries and added the ability to
    customize the figure size
  * Fixed bug in the datastore: now we automatically look for the attributes
    in the parent dataset, if the dataset is missing in the child datastore
  * Extended extract_losses_by_asset to the event based risk calculator
  * Stored in source_info the number of events generated per source
  * Added a script utils/reduce_sm to reduce the source model of a calculation
    by removing all the sources not affecting the hazard
  * Deprecated `openquake.hazardlib.calc.stochastic.stochastic_event_set`
  * Fixed the export of ruptures with a GriddedSurface geometry
  * Added a check for wrong or missing `<occupancyPeriods>` in the exposure
  * Fixed the issue of slow tasks in event_based_risk from precomputed GMFs
    for sites without events
  * Now the engine automatically associates the exposure to a grid if
    `region_grid_spacing` is given and the sites are not specified otherwise
  * Extracting the site mesh from the exposure before looking at the site model
  * Added a check on probs_occur summing up to 1 in the SourceWriter
  * `oq show job_info` now shows the received data amount while the
    calculation is progressing

  [Daniele Viganò]
  * Removed support for Python 2 in `setup.py`
  * Removed files containing Python 2 dependencies
  * Added support for WebUI groups/permissions on the
    export outputs and datastore API endpoints

  [Michele Simionato]
  * Fixed `oq show` for multiuser with parent calculations
  * Fixed `get_spherical_bounding_box` for griddedSurfaces
  * Implemented disaggregation by source only for the case
    of a single realization in the logic tree (experimental)
  * Replaced celery with celery_zmq as distribution mechanism
  * Extended `oq info` to work on source model logic tree files
  * Added a check against duplicated fields in the exposure CSV
  * Implemented event based with mutex sources (experimental)
  * Add an utility to read XML shakemap files in hazardlib
  * Added a check on IMTs for GMFs read from CSV

  [Daniele Viganò]
  * Changed the default DbServer port in Linux packages from 1908 to 1907

  [Michele Simionato]
  * Logged rupture floating factor and rupture spinning factor
  * Added an extract API for losses_by_asset
  * Added a check against GMF csv files with more than one realization
  * Fixed the algorithm setting the event year for event based with sampling
  * Added a command `oq importcalc` to import a remote calculation in the
    local database
  * Stored avg_losses-stats in event based risk if there are multiple
    realizations
  * Better error message in case of overlapping sites in sites.csv
  * Added a an investigation time attribute to source models with
    nonparametric sources
  * Bug fix: in some cases the calculator `event_based_rupture` was generating
    too few tasks and the same happened for classical calculation with
    `optimize_same_id_sources=true
  * Changed the ordering of the epsilons in scenario_risk
  * Added the ability to use a pre-imported risk model
  * Very small result values in scenario_damage (< 1E-7) are clipped to zero,
    to hide numerical artifacts
  * Removed an obsolete PickleableSequence class
  * Fixed error in classical_risk when num_statistics > num_realizations
  * Fixed a TypeError when reading CSV exposures with occupancy periods
  * Extended the check on duplicated source IDs to models in format NRML 0.5
  * Added a warning when reading the sources if .count_ruptures() is
    suspiciously slow
  * Changed the splitting logic: now all sources are split upfront
  * Improved the splitting of complex fault sources
  * Added a script to renumber source models with non-unique source IDs
  * Made the datastore of calculations using GMPETables relocatable; in
    practice you can run the Canada model on a cluster, copy the .hdf5 on
    a laptop and do the postprocessing there, a feat previously impossible.

  [Valerio Poggi]
  * Included a method to export data directly from the Catalogue() object into
    standard HMTK format.

  [Michele Simionato]
  * Now the parameter `disagg_outputs` is honored, i.e. only the specified
    outputs are extracted from the disaggregation matrix and stored
  * Implemented statistical disaggregation outputs (experimental)
  * Fixed a small bug: we were reading the source model twice in disaggregation
  * Added a check to discard results coming from the wrong calculation
    for the distribution mode `celery_zmq`
  * Removed the long time deprecated commands
    `oq engine --run-hazard` and `oq engine --run-risk`
  * Added a distribution mode `celery_zmq`
  * Added the ability to use a preimported exposure in risk calculations
  * Substantial cleanup of the parallelization framework
  * Fixed a bug with nonparametric sources producing negative probabilities

 -- Matteo Nastasi (GEM Foundation) <nastasi@openquake.org>  Mon, 09 Apr 2018 09:52:32 +0200

python3-oq-engine (2.9.0-1~precise01) precise; urgency=low

  [Michele Simionato]
  * Deprecated the NRML format for the GMFs

  [Matteo Nastasi]
  * Debian package moved to Python 3.5

  [Graeme Weatherill]
  * Small bug fix for Derras et al (2014) GMPE when Rjb = 0.0

  [Michele Simionato]
  * Improved the .rst reports for classical calculations with tiling
  * Reduced the data transfer in the event based risk calculator by
    reading the event IDs directly from the workers
  * Integrated the gmf_ebrisk calculator inside the event based calculator
  * Improved the weighting algorithm for the sources in the event based
    rupture calculator
  * Improved error message for source model files declared as nrml/0.5 when
    they actually are nrml/0.4
  * Optimized the classical_bcr calculator for the case of many realizations
  * Extended the exposure CSV importer to manage the `retrofitted` field

  [Marco Pagani, Changlong Li]
  * Adds the Yu et al. (2013) GMPEs

  [Michele Simionato]
  * Fixed a bug in the hazard outputs: they were displayed in the WebUI even
    if they were missing
  * Implemented splitting of nonparametric sources

  [Marco Pagani]
  * Fixed the 'get_closest_points' method for the
    `openquake.hazardlib.geo.surface.gridded.GriddedSurface` class

  [Michele Simionato]
  * Now the source model paths are relative to the source model logic tree file
  * Fixed an international date line bug when using rtree for prefiltering
  * Deprecated `nrml.parse`, it is now called `nrml.to_python`
  * Improved the task distribution by splitting the AreaSources upfront
    and by improving the weighting algorithm

  [Daniele Viganò]
  * TMPDIR can be customized via the `openquake.cfg` file
  * Updated dependencies compatibility in setup.py

  [Michele Simionato]
  * If the hazard is precomputed, setting the `site_model_file`,
    `gsim_logic_tree_file` or `source_model_logic_tree_file` gives a warning
  * Removed the obsolete API `/extract/qgis-` and added `extract/hcurves`,
    `extract/hmaps`, `extract/uhs` for use with the QGIS plugin
  * Removed the deprecated GeoJSON exporters
  * Fixed a bug with `oq engine --run job.ini --exports npz`
  * Fixed the ordering of the IMTs in hazardlib
  * `oq engine --delete-calculation` now aborts the calculation first
  * Added some documentation about how to access the datastore
  * Introduced a minimum_distance for the GSIMs
  * Fixed several small issues with the UCERF calculators; now ucerf_hazard
    can be used as a precalculator of gmf_ebrisk
  * Initial support for disaggregation by source
  * Added the ability to import large exposures as CSV (experimental)
  * Changed the source weights to be proportional to the number of GSIMs
    relevant for the tectonic region type, thus improving the task distribution

  [Daniele Viganò]
  * The RPM python3-oq-engine package replaced python-oq-engine
  * RPM packages moved to Python 3.5

  [Michele Simionato]
  * Added the ability to dump a specific calculation
  * Changed the signature of the extract command to `oq extract what calc_id`,
    where `what` is a path info plus query string;

  [Graeme Weatherill]
  * Implements significant duration GMPEs of Bommer et al. (2009) and Afshari &
    Stewart (2016)
  * Adds significant duration IMT definitions to support IMTs

  [Michele Simionato]
  * Run the DbServer as a detached process
  * Improved the test coverage for event based with GMF correlation
  * Optimized the event based risk calculator from ruptures: now the ruptures
    are instantiated in the workers and not in the controller if possible
  * Exported the parameter `ses_per_logic_tree_path` in the ruptures.csv file
  * Improved the display names for the risk outputs
  * Added a /v1/:calc_id/abort route to the engine server and Abort buttons
    to the WebUI
  * Fixed the seeds properly in the case of vulnerability functions with PMFs:
    now even if the ground motion fields are all equal, the risk numbers
    will be different since there is a different seed per each field
  * Stored a rupture loss table in event based risk calculations
  * Made sure that the number of effective ruptures is stored in csm_info
  * Fixed the HMTK tests to work with numpy from 1.11 to 1.14
  * Added a command `oq shell` to open an embedded (I)Python shell
  * Turned the 'realizations' output into a dynamic output

  [Matteo Nastasi]
  * Split package from python-oq-engine to python-oq-engine,
    python-oq-engine-master and python-oq-engine-worker
  * Implemented an API `/v1/on_same_fs` to check filesystem accessibility
    between engine and a client application

  [Michele Simionato]
  * Reduced the data transfer when computing the hazard curves in postprocessing
  * Removed the FilteredSiteCollection class

  [Nick Ackerley]
  * Some improvements to the plotting routines of the HMTK

  [Michele Simionato]
  * Removed the ability to run `oq engine --run job_h.ini,job_r.ini`
  * Forbidden the site model in gmf_ebrisk calculations
  * When the option `--hc` is given the ruptures can now be read directly
    from the workers, thus saving some startup time
  * Optimized the storage of the ruptures: the site IDs are not saved anymore
  * Added a check for missing `risk_investigation_time`
  * Reduced the data transfer in the gmf_ebrisk calculator
  * Now the gmf_ebrisk calculator builds the aggregate loss curves too
  * Extended the gmf_ebrisk calculator to use the GMFs produced by an event
    based hazard calculation, both via CSV and via the --hc option
  * Fixed a performance bug in the computations of the aggregate loss curves
    by reading the full event loss table at once
  * Fixed `oq zip` to work with gmf_ebrisk calculations
  * Fixed a serious bug in the gmf_ebrisk calculator: the results were in most
    cases wrong and dependent on the number of spawned tasks
  * Now the `master_seed` controls the generation of the epsilons in all
    situations (before in event_based_risk without `asset_correlation` it was
    managed by `random_seed`)
  * Changed the management of the epsilons in the gmf_ebrisk calculator to
    be the same as in the event_based_risk calculator
  * Added a check on the input files: the listed paths must be relative paths
  * Fixed a bug when storing the disagg-bins in the case the lenghts of the
    arrays are not the same for all sites
  * In the case of a single tile the prefiltering was applied twice: fixed the
    problem and generally improved the filtering/weighting of the sources
  * Fixed the CSV exporter for disaggregation outputs when iml_disagg is set

  [Graeme Weatherill]
  * Fixed ASK14 GMPE behaviour to remove ValueError
  * Implements comprehensive suite of NGA East ground motion models for
    central and eastern United States
  * Minor modification of check_gsim functions to permit instantiated classes
    to be passed

 -- Matteo Nastasi (GEM Foundation) <nastasi@openquake.org>  Mon, 26 Feb 2018 08:53:58 +0100

python3-oq-engine (2.8.0-0~precise01) precise; urgency=low

  [Michele Simionato]
  * `iml_disagg` and `poes_disagg` cannot coexist in the job.ini file
  * Added a check on `conditional_loss_poes` in the event_based_risk calculator:
    now it requires `asset_loss_table` to be set

  [Anirudh Rao]
  * Sorted taxonomies before comparison in the BCR calculator

  [Michele Simionato]
  * Optimized the disaggregation calculation by performing the PMF extraction
    only once at the end of the calculation and not in the workers
  * Added an `oq zip` command
  * Avoided running an useless classical calculation if `iml_disagg` is given

  [Valerio Poggi]
  * Implemented subclasses for ZhaoEtAl2006Asc and AtkinsonBoore2006 to account
    for the distance filter used by SGS in their PSHA model for Saudi Arabia.
    Distance threshold is hard coded to 5km in this implementation.

  [Michele Simionato]
  * Added a warning if the aggregated probability of exceedence (poe_agg) in
    a disaggregation output is very dissimilar from poes_disagg
  * Removed the flag `split_sources`
  * Optimized the operation `arrange_data_in_bins` in the disaggregation
    calculator and reduced the data transfer by the number of tectonic
    region types
  * Improved the sending of the sources to the workers, especially for the
    MultiPointSources
  * Better error message if the user sets a wrong site_id in the sites.csv file
  * Now the distance and lon lat bins for disaggregation are built directly
    from the integration distance
  * Used uniform bins for disaggregation (before they were potentially
    different across realizations / source models)
  * Improved the error message if the user forgets both sites and sites.csv
    in a calculation starting from predetermined GMFs
  * Improved the error message if the user specifies a non-existing file in
    the job.ini
  * Change the ordering of the TRT bins in disaggregation: now they are
    ordered lexicographically
  * Added more validity checks on the job.ini file for disaggregation
  * Changed the .hdf5 format generated by `oq extract -1 hazard/rlzs`; you can
    still produce the old format by using `oq extract -1 qgis-hazard/rlzs`
  * Optimized the disaggregation calculator by instantiating
    `scipy.stats.truncnorm` only once per task and not once per rupture
  * Optimized the disaggregation calculator when `iml_disagg` is specified,
    by caching duplicated results
  * Made sure that `oq dbserver stop` also stops the zmq workers if the zmq
    distribution is enabled
  * Added a check when disaggregating for a PoE too big for the source model
  * If `iml_disagg` is given, forbid `intensity_measure_types_and_levels`
  * Fixed the disaggregation outputs when `iml_disagg` is given: the PoE has
    been removed by the name of the output and correct PoE is in the XML file
  * Fixed `oq export loss_curves/rlzs` for event_based_risk/case_master
  * Removed the obsolete parameter `loss_curve_resolution`
  * Fixed a Python 3 unicode error with `oq engine --run job.zip`
  * Added a command `oq abort <calc_id>`
  * Stored the avg_losses in classical risk in the same way as in
    event_based_risk and made them exportable with the same format
  * Removed the outputs losses_by_tag from the event based risk calculators
    and changed the default for the avg_losses flag to True
  * WebUI: now every job runs in its own process and has name oq-job-<ID>
  * Refactored the WebUI tests to use the DbServer and django.test.Client
  * Added an experimental feature `optimize_same_id_sources`
  * Fixed a bug in gmf_ebrisk when there are zero losses and added more
    validity checks on the CSV file
  * The parameter `number_of_ground_motion_fields` is back to being optional in
    scenario calculators reading the GMFs from a file, since it can be inferred
  * Removed the deprecated risk outputs dmg_by_tag, dmg_total,
    losses_by_tag, losses_total
  * Deprecated the .geojson exporters for hazard curves and maps
  * We now keep the realization weights in case of logic tree sampling (before
    they were rescaled to 1 / R and considered all equals)
  * Optimized sampling for extra-large logic trees
  * Added a check on missing `source_model_logic_tree`
  * Fix to the gmf_ebrisk calculator: the realization index in the event loss
    table was incorrect and too many rows were saved
  * Added a way to restrict the source logic model tree by setting a sm_lt_path
    variable in the job.ini (experimental)
  * Fixed the precedence order when reading openquake.cfd

 -- Matteo Nastasi (GEM Foundation) <nastasi@openquake.org>  Wed, 29 Nov 2017 14:33:05 +0100

python-oq-engine (2.7.0-0~precise01) precise; urgency=low

  [Michele Simionato]
  * Fixed the risk exporters for tags containing non-ASCII characters

  [Valerio Poggi]
  * Implemented the Pankow and Pechmann 2004 GMPE (not verified)

  [Graeme Weatherill]
  * Added Derras et al. (2014) GMPE
  * Implemented the Zhao et al. (2016) GMPE for active shallow crustal,
    subduction interface and subduction slab events
  * Adds 'rvolc' (volcanic path distance) to the distance context

  [Michele Simionato]
  * The outputs loss_curves-rlzs and loss_curves-stats are now visible again
    as engine outputs (before they were hidden)
  * Added a debug command `oq plot_assets` and fixed `oq plot_sites`
  * Added a flag `--multipoint` to the command `oq upgrade_nrml`
  * Deprecated several outputs: hcurves-rlzs, agg_loss_table, losses_total,
    dmg_by_tag, dmg_total, losses_by_tag, losses_by_tag-rlzs
  * Extended the command `oq extract job_id` to check the database
  * Optimized the scenario damage calculator by vectorizing the calculation
    of the damage states
  * Extended the FragilityFunctions to accept sequences/arrays of intensity
    levels, as requested by Hyeuk Ryu

  [Daniele Viganò]
  * Added support for groups in the WebUI/API server

  [Michele Simionato]
  * Added an experimental distribution mode of kind "zmq"
  * Implemented an API `/extract/agglosses/loss_type?tagname1=tagvalue1&...`
    with the ability to select all tagvalues (`*`) for a given tagname
  * Deprecated reading hazard curves from CSV, since it was an experimental
    features and nobody is using it
  * Changed the exporter of the event loss table to export all realizations
   into a single file

  [Graeme Weatherill]
  * Adds the Bindi et al. (2017) GMPEs for Joyner-Boore and Hypocentral
    Distance

  [Michele Simionato]
  * Made it mandatory to specify the sites for all calculators reading the
    GMFs from a CSV file
  * Tested also the case of calculators requiring a shared_dir
  * Improved the error checking when parsing vulnerability functions with PMF

  [Daniele Viganò]
  * Fixed a bug in `oq reset` command which was not stopping
    the DbServer properly

  [Michele Simionato]
  * Implemented an API `/extract/aggcurves/loss_type?tagname1=tagvalue1&...`
  * Implemented an API `/extract/aggdamages/loss_type?tagname1=tagvalue1&...`
  * Every time a new calculation starts, we check if there is a newer version
    of the engine available on GitHub
  * Changed the search logic for the configuration file `openquake.cfg`
  * Implemented an API `/extract/agglosses/loss_type?tagname1=tagvalue1&...`
  * Fixed several bugs in the gmf_ebrisk calculator, in particular in presence
    of asset correlation and missing values on some sites
  * Fixed a bug with logging configured a WARN level instead of INFO level
    if rtree was missing (affecting only `oq run`)
  * Changed the ScenarioDamage demo to use two GSIMs
  * Added a node `<tagNames>` in the exposure
  * Added a web API to extract the attributes of a datastore object
  * Fixed `oq to_shapefile` and `oq from_shapefile` to work with NRML 0.5
    (except MultiPointSources)
  * Added information about the loss units to the `agg_curve` outputs
  * `oq extract hazard/rlzs` now extracts one realization at the time
  * The rupture filtering is now applied during disaggregation
  * Changed the /extract wen API to return a compressed .npz file
  * Fixed a bug with multi-realization disaggregation, celery and no
    shared_dir: now the calculation does not hang anymore

 -- Matteo Nastasi (GEM Foundation) <nastasi@openquake.org>  Thu, 19 Oct 2017 13:53:08 +0200

python-oq-engine (2.6.0-0~precise01) precise; urgency=low

  [Michele Simionato]
  * Fixed the GMF .npz export when the GMFs are extracted from a file
  * Stored the number of nonzero losses per asset and realization in
    event_based_risk calculations with asset_loss_table=True

  [Daniele Viganò]
  * Fixed 'openquake' user creation in RPM when SELinux is in enforcing mode
  * Changed the behaviour during RPM upgrades:
    the old openquake.cfg configuration file is left untouched and the new one
    installed as openquake.cfg.rpmnew

  [Michele Simionato]
  * Added a check on `number_of_ground_motion_fields` when the GMFs are
    extracted from a NRML file
  * Added a command `oq extract` able to extract hazard outputs into HDF5 files
  * Fixed a bug when reading GMFs from a NRML file: the hazard sites were
    read from the exposure (incorrectly) and not from the GMFs
  * Fixed a bug in MultiMFDs of kind `arbitraryMFD`

  [Valerio Poggi]
  * Implemented the Atkinson (2010) GMPE as subclass `Atkinson2010Hawaii`
    of `BooreAtkinson2008`

  [Michele Simionato]
  * Used the new loss curves algorithm for the asset loss curves and loss maps
  * Added a generic `extract` functionality to the web API
  * Fixed a bug when computing the rjb distances with multidimensional meshes
  * Changed the GMF CSV exporter to export the sites too; unified it with the
    event based one

  [Daniele Viganò]
  * Changed the 'CTRL-C' behaviour to make sure that all children
    processes are killed when a calculation in interrupted

  [Michele Simionato]
  * Fixed a bug in the statistical loss curves exporter for classical_risk
  * Replaced the agg_curve outputs with losses by return period outputs
  * Turned the DbServer into a multi-threaded server
  * Used zmq in the DbServer
  * Fixed correct_complex_sources.py
  * Fixed `oq export hcurves-rlzs -e hdf5`
  * Changed the source weighting algorithm: now it is proportional to the
    the number of affected sites
  * Added a command `oq show dupl_sources` and enhances `oq info job.ini`
    to display information about the duplicated sources
  * Added a flag `split_sources` in the job.ini (default False)
  * Updated the demos to the format NRML 0.5

  [Valerio Poggi]
  * Implemented the Munson and Thurber 1997 (Volcanic) GMPE

  [Graeme Weatherill]
  * Adapts CoeffsTable to be instantiated with dictionaries as well as strings

  [Daniele Viganò]
  * Extended the 'oq reset' command to work on multi user installations

  [Michele Simionato]
  * Fixed a bug: if there are multiple realizations and no hazard stats,
    it is an error to set hazard_maps=true or uniform_hazard_spectra=true
  * Implemented aggregation by asset tag in the risk calculators
  * Fixed a small bug in the HMTK (in `get_depth_pmf`)
  * Extended the demo LogicTreeCase1ClassicalPSHA to two IMTs and points
  * Added a documentation page `oq-commands.md`
  * Removed the automatic gunzip functionality and added an automatic
    checksum functionality plus an `oq checksum` command
  * Made the demo LogicTreeCase2ClassicalPSHA faster
  * Fixed the export by realization of the hazard outputs
  * Changed the generation of loss_maps in event based risk, without the option
    `--hc`: now it is done in parallel, except when reading the loss ratios
  * Renamed `--version-db` to `--db-version`, to avoid
    confusions between `oq --version` and `oq engine -version`
  * Fixed bug in the exported outputs: a calculation cannot export the results
    of its parent
  * Extended the `sz` field in the rupture surface to 2 bytes, making it
    possible to use a smaller mesh spacing
  * Changed the ordering of the fields in the loss curves and loss maps
    generated by the event based risk calculator; now the insured fields
    are at the end, before they were intermixed with each loss type
  * Changed the format of array `all_loss_ratios/indices`
  * The size in bytes of the GMFs was saved incorrectly
  * Added an exporter gmf_scenario/rup-XXX working also for event based
  * First version of the calculator gmf_ebrisk
  * Implemented risk statistics for the classical_damage calculator
  * Added a .csv importer for the ground motion fields
  * Implemented risk statistics for the classical_bcr calculator

  [Armando Scarpati]
  * Show to the user the error message when deleting a calculation
    in the WebUI fails

  [Michele Simionato]
  * Better error message when running a risk file in absence of hazard
    calculation
  * Changed the sampling logic in event based calculators
  * Imported GMFs from external file into the datastore

  [Daniele Viganò]
  * Added the 'celery-status' script in 'utils' to check the
    task distribution in a multi-node celery setup

  [Michele Simionato]
  * Removed an excessive check from the WebUI: now if an output exists,
    it can be downloaded even if the calculation was not successful

  [Armando Scarpati]
  * Visualized the calculation_mode in the WebUI

  [Michele Simionato]
  * Made the upgrade_manager transactional again
  * Changed the storage of the GMFs; as a consequence the exported .csv
    has a different format

  [Daniele Viganò]
  * Fixed a bug introduced by a change in Django 1.10 that was causing
    the HTTP requests log to be caught by our logging system and
    then saved in the DbServer
  * Updated requirements to allow installation of Django 1.11 (LTS)

  [Michele Simionato]
  * Added two commands `oq dump` and `oq restore`
  * Added a check that on the number of intensity measure types when
    generating uniform hazard spectra (must be > 1)

 -- Matteo Nastasi (GEM Foundation) <nastasi@openquake.org>  Mon, 25 Sep 2017 15:05:45 +0200

python-oq-engine (2.5.0-0~precise01) precise; urgency=low

  [Armando Scarpati]
  * Added a confirmation dialog when trying to remove a calculation via the
    WebUI

  [Michele Simionato]
  * Hazard maps were not exposed to the engine in event based calculations
  * Fixed the check on the DbServer instance: it was failing in presence
    of symbolic links
  * Optimized MultiMFD objects for the case of homogeneous parameters
  * Added an .npz exporter for the scenario_damage output `dmg_by_asset`
  * Removed the pickled CompositeSourceModel from the datastore
  * Improved the error message when the rupture mesh spacing is too small
  * Unified the versions of baselib, hazardlib and engine
  * Raised a clear error if the user does not set the `calculation_mode`
  * Made it is possible to pass the hdf5 full path to the DataStore class
  * Made it possible to use CELERY_RESULT_BACKEND != 'rpc://'

  [Michele Simionato, Daniele Viganò]
  * Merged the `oq-hazardlib` repository into `oq-engine`.
    The `python-oq-hazardlib` package is now provided by `python-oq-engine`

  [Michele Simionato]
  * Added CSV exports for the agg_curve outputs
  * Fixed a bug in `oq export hcurves-rlzs --exports hdf5`
  * Restored the parameter sites_per_tile with a default of 20,000, i.e.
    tiling starts automatically if there are more than 20,000 sites
  * Better error message for invalid exposures
  * Removed the deprecated XML outputs of the risk calculators
  * Added an end point `v1/calc/XXX/oqparam` to extract the calculation
    parameters as a JSON dictionary
  * Fixed the excessive logic tree reduction in event based calculators
  * Improved the command `oq db`
  * Fixed an encoding bug when logging a filename with a non-ASCII character
  * Fixed a bug when exporting a GMF with `ruptureId=0`
  * Added a parameter `disagg_outputs` to specify the kind of disaggregation
    outputs to export
  * Raised an early error if the consequence model is missing some taxonomies
  * Restored the tiling functionality in the classical calculator; to enable
    it, set `num_tiles` in the job.ini file
  * If there are no statistical hazard curves to compute, do not transfer
    anything
  * Fixed a small bug in `oq plot` and added a test

  [Daniele Viganò]
  * Added `collectstatic` and `createsuperuser` subcommands to the
    `oq webui` command
  * Added a `local_settings.py.pam` template to use PAM as the authentication
    provider for API and WebUI
  * Now the command `oq webui start` tries to open a browser tab
    with the WebUI loaded

 -- Daniele Viganò (GEM Foundation) <daniele@openquake.org>  Wed, 14 Jun 2017 10:32:28 +0200

python-oq-engine (2.4.0-0~precise01) precise; urgency=low

  [Michele Simionato]
  * Now the command `oq export loss_curves/rlz-XXX` works both for the
    `classical_risk` calculator and the `event_based_risk` calculator

  [Daniele Viganò]
  * Remove the default 30 day-old view limit in the WebUI calculation list

  [Michele Simionato]
  * Fixed a broken import affecting the command `oq upgrade_nrml`
  * Made it possible to specify multiple file names in <uncertaintyValue/>
    in the source_model_logic_tree file
  * Reduced the data transfer in the object `RlzsAssoc` and improved the
    postprocessing of hazard curves when the option `--hc` is given
  * Changed the `ruptures.xml` exporter to export unique ruptures
  * Fixed a bug when downloading the outputs from the WebUI on Windows
  * Made `oq info --report` fast again by removing the rupture fine filtering
  * Improved the readibility of the CSV export `dmg_total`
  * Removed the column `eid` from the CSV export `ruptures`; also
    renamed the field `serial` to `rup_id` and reordered the fields
  * Changed the event loss table exporter: now it exports an additional
    column with the `rup_id`
  * Changed scenario npz export to export also the GMFs outside the maximum
    distance
  * Fixed scenario npz export when there is a single event
  * Replaced the event tags with numeric event IDs
  * The mean hazard curves are now generated by default
  * Improved the help message of the command `oq purge`
  * Added a `@reader` decorator to mark tasks reading directly from the
    file system
  * Removed the .txt exporter for the GMFs, used internally in the tests
  * Fixed a bug with relative costs which affected master for a long time,
    but not the release 2.3. The insured losses were wrong in that case.
  * Added an .hdf5 exporter for the asset loss table
  * Loss maps and aggregate losses are computed in parallel or sequentially
    depending if the calculation is a postprocessing calculation or not
  * Deprecated the XML risk exporters
  * Removed the .ext5 file
  * Restored the parameter `asset_loss_table` in the event based calculators
  * Added a full .hdf5 exporter for `hcurves-rlzs`
  * Removed the `individual_curves` flag: now by default only the statistical
    hazard outputs are exported
  * Saved *a lot* of memory in the computation of the hazard curves and stats
  * Renamed the parameter `all_losses` to `asset_loss_table`
  * Added an experimental version of the event based risk calculator which
    is able to use GMFs imported from an external file
  * Added a `max_curve` functionality to compute the upper limit of the
    hazard curves amongst realizations
  * Raised an error if the user specifies `quantile_loss_curves`
    or `conditional_loss_poes` in a classical_damage calculation
  * Added a CSV exporter for the benefit-cost-ratio calculator
  * The classical_risk calculator now reads directly the probability maps,
    not the hazard curves
  * Turned the loss curves into on-demand outputs
    for the event based risk calculator
  * The loss ratios are now stored in the datastore and not in an
    external .ext5 file
  * The engine outputs are now streamed by the WebUI
  * Used a temporary export directory in the tests, to avoid conflicts
    in multiuser situations
  * Added an .npz exporter for the loss maps
  * Raised an error early when using a complex logic tree in scenario
    calculations
  * Changed the CSV exporter for the loss curves: now it exports all the
    curves for a given site for the classical_risk calculator
  * Fixed the save_ruptures procedure when there are more than 256
    surfaces in the MultiSurface
  * Renamed the `csq_` outputs of the scenario_damage to `losses_`
  * Changed the way scenario_damage are stored internally to be more
    consistent with the other calculators
  * Removed the GSIM from the exported file name of the risk outputs
  * New CSV exporter for GMFs generated by the event based calculator
  * The event IDs are now unique and a constraint on the maximum
    number of source groups (65,536) has been added
  * Added an output `losses_by_event` to the scenario_risk calculator
  * Changed the output `ruptures.csv` to avoid duplications
  * Added an output `losses_by_taxon` to the scenario_risk calculator
  * Fixed a performance bug in `get_gmfs`: now the scenario risk and damage
    calculators are orders of magnitude faster for big arrays
  * Added an export test for the event loss table in the case of multiple TRTs
  * Removed the experimental `rup_data` output
  * Added an .npz export for the output `losses_by_asset`
  * Exported the scenario_risk aggregate losses in a nicer format

  [Daniele Viganò]
  * The 'oq webui' command now works on a multi-user installation
  * Splitted RPM packages into python-oq-engine (single node)and
    python-oq-engine-master/python-oq-engine-worker (multi-node)

  [Paolo Tormene]
  * The 'Continue' button in the Web UI is now available also for risk
    calculations

  [Michele Simionato]
  * Fixed a Python 3 bug in the WebUI when continuing a calculation: the
    hazard_calculation_id was passed as a string and not as an integer
  * Changed to rupture storage to use variable length-arrays, with a speedup
    of two orders of magnitude
  * Avoided storing twice the rupture events
  * Optimized the serialization of ruptures on HDF5 by using a `sids` output
  * Changed the Web UI button from "Run Risk" to "Continue"
  * The `avg` field in the loss curves is computed as the integral of the curve
    again, and it is not extracted from the avg_losses output anymore
  * Made the `fullreport` exportable
  * Fixed the `rup_data` export, since the boundary field was broken
  * Restored the output `losses_by_taxon` in the event_based_risk calculator
  * Fixed the calculator event based UCERF so that average losses can
    be stored

  [Daniele Viganò]
  * Added a check to verify that an 'oq' client is talking to the
    right DbServer instance
  * Introduced an optional argument for 'oq dbserver' command line
    to be able to override its default interface binding behaviour

  [Michele Simionato]
  * Optimized the event based calculators by reducing the number of calls
    to the GmfComputer and by using larger arrays
  * Added a check on missing vulnerability functions for some loss type
    for some taxonomy
  * Now we save the GMFs on the .ext5 file, not the datastore
  * Fixed bug in event_based_risk: it was impossible to use vulnerability
    functions with "PM" distribution
  * Fixed bug in event_based_risk: the ebrisk calculator is required as
    precalculator of event_based_risk, not others
  * Fixed bug in scenario_risk: the output `all_losses-rlzs` was aggregated
    incorrectly
  * Now the ucerf_risk calculators transfer only the events, not the ruptures,
    thus reducing the data transfer of several orders of magnitude
  * Added a view `get_available_gsims` to the WebUI and fixed the API docs
  * Introduced a configuration parameter `max_site_model_distance` with default
    of 5 km
  * Implemented sampling in the UCERF event based hazard calculator

  [Daniele Viganò]
  * Use threads instead of processes in DbServer because SQLite3
    isn't fork-safe on macOS Sierra

  [Michele Simionato]
  * Fixed a TypeError when deleting a calculation from the WebUI
  * Extended the command `oq to_hdf5` to manage source model files too
  * Improved significantly the performance of the event based calculator
    when computing the GMFs and not the hazard curves
  * Stored information about the mean ground motion in the datastore
  * Saved the rupture mesh with 32 floats instead of 64 bit floats
  * Raised the limit on the event IDs from 2^16 to 2^32 per task
  * Fixed classical_risk: there was an error when computing the statistics
    in the case of multiple assets of the same taxonomy on the same site
  * Changed the UCERF event based calculators to parallelize by SES
  * Fixed a site model bug: when the sites are extracted from the site model
    there is no need to perform geospatial queries to get the parameters
  * Added a command `oq normalize` to produce good `sites.csv` files
  * Introduced a `ses_seed` parameter to specify the seed used to generate
    the stochastic event sets; `random_seed` is used for the sampling only
  * Changed the `build_rcurves` procedure to read the loss ratios directly from
    the workers

 -- Matteo Nastasi (GEM Foundation) <nastasi@openquake.org>  Tue, 23 May 2017 10:46:56 +0200

python-oq-engine (2.3.0-0~precise01) precise; urgency=low

  [Michele Simionato]
  * `oq info --report` now filters the ruptures and reports the correct
    number of effective ruptures even for classical calculators
  * Stripped the TRT information from the event loss table CSV export
    and optimized its performance
  * Fixed a bug when storing the GMPE logic tree file in the datastore
  * Added a command `oq run_tiles` (experimental)
  * Fixed the event based calculator so that it can run UCERF ruptures
  * Fixed a bug in the scenario_risk calculator in case of multiple assets
    of the same taxonomy on the same site with no insurance losses
  * Now the event IDs are generated in the workers in the event based calculator
    and there is a limit of 65536 tasks with 65536 ruptures each
  * Changed the UCERF classical calculators to compute one branch at the time
  * Fixed the header `occupants:float32` in the CSV risk exports involving
    occupants
  * Fixed the name of the zipped files downloaded by the Web UI: there
    was a spurious dot
  * Fixed the UCERF classical calculator in the case of sampling
  * Reduced the size of the event tags in the event based calculators, thus
    saving GB of disk space in UCERF calculations
  * Fixed the name of the files downloaded by the Web UI: they must not
    contain slashes
  * Now deleting a calculation from the Web UI really deletes it, before
    if was only hiding it

  [Daniele Viganò]
  * Moved the OpenQuake Engine manual sources inside doc/manual

  [Michele Simionato]
  * Introduced an experimental classical time dependent UCERF calculator
  * Added a dynamic output for source group information
  * Changed the UCERF rupture calculator to fully store the ruptures
  * Fixed a bug in `combine_maps`: realizations with zero probability were
    discarded, thus breaking the computation of the statistics
  * Added a command `oq reset` to reset database and datastores
  * Reduced the data transfer back and disk space occupation for UCERF
    event based risk calculations
  * Tasks meant to be used with a shared directory are now marked with a
    boolean attribute `.shared_dir_on`
  * Added a warning when running event based risk calculations with sampling
  * Made sure that the openquake.cfg file is read only once

  [Daniele Viganò]
  * Moved the openquake.cfg config file inside the python package
    under openquake/engine/openquake.cfg
  * Removed support to OQ_LOCAL_CFG_PATH and OQ_SITE_CFG_PATH vars;
    only the OQ_CONFIG_FILE enviroment variable is read

  [Michele Simionato]
  * If there is a single realization, do not compute the statistics
  * Changed the separator from comma to tab for the output `ruptures`
  * If there are no conditional_loss_poes, the engine does not try to
    export the loss maps anymore
  * Fixed `oq engine --make-html-report` when using Python 3
  * Fixed bug when running `oq info job.ini` with NRML 0.5 source models

 -- Matteo Nastasi (GEM Foundation) <nastasi@openquake.org>  Thu, 23 Feb 2017 14:37:44 +0100

python-oq-engine (2.2.0-0~precise01) precise; urgency=low

  [Michele Simionato]
  * Fixed an HDF5 bug by not using a `vstr` array for the asset references
  * Fixed a wrong error message generated by `oq purge`
  * Added information about the rupture in the event loss table exports
  * Fixed a bug and added a test calculation with nonparametric sources
  * Fixed the classical UCERF calculator when there is more than one branch
  * Added .npz exporter for gmf_data for event based calculations

  [Daniele Viganò]
  * Port WebUI/API server to Django 1.9 and 1.10
  * Add dependencies to setup.py
  * Update Copyright to 2017

  [Michele Simionato]
  * Increased the splitting of ComplexFaultSources
  * Added a way to reuse the CompositeSourceModel from a previous computation
  * Turned the loss maps into dynamically generated outputs
  * Extended the source model writer to serialize the attributes
    src_interdep, rup_interdep, srcs_weights
  * Fixed a bug when exporting the uniform hazard spectra in presence of
    IMTs non spectral acceleration
  * Fixed a bug when computing the loss maps in presence of insurance,
    temporarily introduced in master
  * Made the datastore for event based risk calculations much lighter
    by computing the statistical outputs at export time
  * Now it is possible to post process event based risk outputs with the
    `--hc` option
  * Added a command `oq to_hdf5` to convert .npz files into .hdf5 files
  * Moved commonlib.parallel into baselib
  * Merged the experimental calculator ebrisk into event_based_risk and
    used correctly the random_seed for generating the GMFs (not the master_seed)
  * Added a flag `ignore_covs` to ignore the coefficients of variation
  * Changed the GMF scenario exporter to avoid generating composite arrays with
    a large number of fields
  * Exporting in .npz format rather than HDF5
  * Introduced a `shared_dir` parameter in openquake.cfg
  * Fixed a serialization bug for planar surfaces
  * Removed the flag `asset_loss_table`: the loss ratios are
    saved if and only if the `loss_ratios` dictionary is non-empty
  * Added a CSV exporter for the GMFs in the event based calculator
  * Added a CSV exporter for the rup_data output
  * Added a CSV exporter for the disaggregation output
  * Stored the disaggregation matrices directly (no pickle)
  * Turned the CompositeRiskModel into a HDF5-serializable object
  * Fixed all doctests for Python 3

  [Daniele Viganò]
  * Removed the 'oq-engine' wrapper (command already deprecated)

  [Michele Simionato]
  * Assigned a year label to each seismic event in the event based calculator
  * Now the ebrisk calculator supports the case of asset_correlation=1 too
  * Made it possible to export the losses generated by a specific event
  * Lowered the limit on the length of source IDs to 60 chars
  * Fixed excessive strictness when validating `consequenceFunction.id`
  * Added an `ucerf_rupture` calculator able to store seismic events and
    rupture data and reduced the data transfer

  [Daniele Viganò]
  * MANIFEST now includes all files, with any extension located in the
    tests folders. It is now possible to run tests from an installation
    made with packages

  [Michele Simionato]
  * Improved error message when the user gives a source model file instead of
    a source model logic tree file
  * Fixed the management of negative calculation IDs
  * Relaxed the tolerance so that the tests pass on Mac OS X
  * Implemented csv exporter for the ruptures
  * Optimized the epsilon generation in the ebrisk calculator for
    asset_correlation=0
  * Improved the performance of the scenario risk calculators
  * Now by default we do not save the ruptures anymore
  * Fixed a memory leak recently introduced in parallel.py
  * Simplified classical_risk (the numbers can be slightly different now)
  * Serialized the ruptures in the HDF5 properly (no pickle)
  * Introduced a parameter `iml_disagg` in the disaggregation calculator
  * Fixed `oq reduce` to preserve the NRML version
  * Fixed a bug when splitting the fault sources by magnitude

 -- Matteo Nastasi (GEM Foundation) <nastasi@openquake.org>  Mon, 23 Jan 2017 14:36:48 +0100

python-oq-engine (2.1.0-0~precise01) precise; urgency=low

  [Michele Simionato]
  * There is now a flag `save_ruptures` that can be turned off on demand;
    by default the ruptures are always saved in the event based calculators
  * Optimized the memory consumption when using a ProcessPoolExecutor (i.e
    fork before reading the source model) by means of a `wakeup` task
  * Reduced the splitting of the fault sources
  * Added a view `task_slowest` displaying info about the slowest task
    (only for classical calculations for the moment)
  * concurrent_tasks=0 disable the concurrency
  * Optimized the saving time of the GMFs
  * Changed the default number of concurrent tasks and increased the
    relative weight of point sources and area sources
  * Fixed the UCERF event loss table export and added a test for it
  * Optimized the computation of the event loss table
  * Introduced two new calculators ucerf_risk and ucerf_risk_fast

  [Paolo Tormene]
  * Added to the engine server the possibility to log in and out
    programmatically by means of HTTP POST requests

  [Michele Simionato]
  * Optimized the memory consumption of the event based risk calculators
  * Extended the `oq show` command to work in a multi-user environment
  * Improved the test coverage of the exports in the WebUI
  * Removed the SourceManager: now the sources are filtered in the workers
    and we do not split in tiles anymore
  * Made the full datastore downloadable from the WebUI
  * Added a command "oq db" to send commands the engine database
    (for internal usage)
  * By default the WebUI now displays only the last 100 calculations
  * Added more validity checks to the disaggregation parameters; split the
    sources even in the disaggregation phase
  * Added an optimized event based calculator computing the total losses by
    taxonomy and nothing else
  * Filtered the sources up front when there are few sites (<= 10)
  * Reduced the number of tasks generated when filter_sources is False
  * Saved engine_version and hazardlib_version as attributes of the datastore
  * Avoided saving the ruptures when ground_motion_fields is True
  * Finalized the HDF5 export for hazard curves, hazard maps and uniform
    hazard spectra
  * Restored a weight of 1 for each rupture in the event based calculator
  * Removed the MultiHazardCurveXMLWriter
  * Improved the saving of the ruptures in event based calculations
  * Reduced the data transfer due to the `rlzs_by_gsim` parameter
  * Added an HDF5 export for scenario GMFs
  * If `filter_sources` if false, the light sources are not filtered, but the
    heavy sources are always filtered
  * Now the dbserver can be stopped correctly with CTRL-C
  * Parallelized the splitting of heavy sources
  * Changed the event loss table exporter: now a single file per realization
    is exported, containing all the loss types
  * Removed the dependency from the Django ORM
  * Now the WebUI restarts the ProcessPoolExecutor at the end of each job,
    to conserve resources
  * Optimized the computation of hazard curves and statistics, especially
    for the memory consumption
  * Reduced the data transfer due to the `rlzs_assoc` and `oqparam` objects
  * Fixed a bug in the disaggregation calculator when a source group has
    been filtered away by the maximum distance criterium
  * Fixed an encoding error in the reports when the description contains a
    non-ASCII character
  * Changed the distribution framework: celery is supported in a way more
    consistent with the other approaches; moreover, ipyparallel is supported
  * Hazard maps are now a fake output, dynamically generated at export time
  * Made the number of produced tasks proportional to the number of tiles
  * Raised an error for event_based_risk producing no GMFs
  * Added a view for the slow sources
  * Transmitted the attributes of a SourceGroup to the underlying sources
  * Fixed the names of exported files for hazard maps in .geojson format
  * Added an header with metadata to the exported hazard curves and maps
  * Avoid storing filtered-away probability maps, thus fixing a bug
  * Restored the precalculation consistency check that was disabled during the
    transition to engine 2.0
  * Fixed a bug with `oq engine --delete-calculation`
  * Hazard curves/maps/uniform spectra can now be recomputed
  * Restored the early check on missing taxonomies
  * Raise an early error if an user forget the `rupture_mesh_spacing` parameter
  * Fixed a bug while deleting jobs from the db in Ubuntu 12.04
  * Ported the shapefile converter from the nrml_converters
  * Added source model information in the file `realizations.csv`
  * `oq engine --run job.ini --exports csv` now also exports the realizations
  * Introduced the format NRML 0.5 for source models
  * Added a check on the version in case of export errors
  * Extended `oq purge` to remove calculations from the database too
  * Fixed `--make-html-report`: the view task_info was not registered
  * Stored several strings as HDF5-variable-length strings
  * Fixed an export bug for the hazard curves in .geojson format
  * Removed the array cost_types from the datastore
  * Taxonomies with chars not in the range a-z0-9 were incorrectly rejected
  * Improved the XML parsing utilities in speed, memory, portability and
    easy of use
  * Forbidden the reuse of exposure because is was fragile and error prone
  * Fixed a bug with the `realizations` array, which in hazard calculations
    was empty in the datastore

 -- Matteo Nastasi (GEM Foundation) <nastasi@openquake.org>  Fri, 14 Oct 2016 11:07:26 +0200

python-oq-engine (2.0.0-0~precise01) precise; urgency=low

  [Michele Simionato]
  * Quoted the taxonomies in the CSV exports
  * Fixed a bug in classical_damage and added a master test for it
  * Fixed the escaping of the taxonomies in the datastore
  * Fixed the names of the exported risk files
  * Fixed a segfault in the WebUI when exporting files with h5py >= 2.4
  * Added a command `oq dbserver` to start/stop the database server
  * The engine exports the hazard curves one file per IMT
  * Exported lon and lat with 5 digits after the decimal point
  * Added a command `oq info --build-reports`
  * Introduced experimental support for exporting .hdf5 files

  [Daniele Viganò]
  * Reworked substantially the engine documentation: removed obsolete pages,
    updated to engine 2.0 and added instructions for Windows and Mac OS X
  * Remove oq_create_db script, db is created by the DbServer
  * Move oq_reset_db into utils and clean old code

  [Michele Simionato]
  * Now the DbServer automatically upgrades the database if needed
  * Renamed oq-lite -> oq and added a subcommand `oq engine`
  * Added a CSV reader for the hazard curves
  * Having time_event=None in the hazard part of a calculation is now valid
  * Added an exporter for the rupture data, including the occurrence rate
  * Refactored the CSV exporters
  * Moved celeryconfig.py; now celery must be started with
    `celery worker --config openquake.engine.celeryconfig`
  * Added a default location `~/oqdata/dbserver.log` for the DbServer log
  * Added an early check on the SA periods supported by the GSIMs
  * Now the gsim_logic_tree file is parsed only once
  * Added a document about the architecture of the engine
  * The realizations are now exported as a CSV file
  * Escaped taxonomies in the datastore
  * The Web UI log tool is now escaping the HTML
  * Moved openquake.commonlib.commands -> openquake.commands and
    openquake.commonlib.valid -> openquake.risklib.valid to have a
    linear tower of internal dependencies
  * Supported all versions of Django >= 1.5
  * Provided a better error message in the absence of openquake.cfg
  * Removed the check on the export_dir when using the WebUI
  * Reduce the data transfer of the realization association object
  * If uniform_hazard_spectra is true, the UHS curves are generated
    even if hazard_maps is false; the hazard maps are not exported
  * Optimized the filtering of PointSources
  * Initial work on the UCERF event based hazard calculator
  * Added a test calculation crossing the International Date Line (Alaska)

  [Daniele Viganò]
  * Remove the dependency from the python 'pwd' package which is not
    available on Windows
  * Supervisord init scripts are now provided for the dbserver, celery
    and the webui. Celery is not started by default, other two are.

  [Michele Simionato]
  * Another export fix: made sure it is run by the current user
  * Fixed the export: if the export directory does not exists, it is created
  * Introduced the configuration variable `multi_user`, false for source
    installations and true for package installations
  * Fixed the WebUI export
  * Removed the .txt outputs from the WebUI page engine/<output_id>/outputs
    (they are useful only internally)
  * Fixed the export: first the xml exporter is tried and then the csv exporter;
    if both are available, only the first is used, not both of them
  * Optimized the case when the epsilons are not required, i.e. all the
    covariance coefficients are zero in the vulnerability functions
  * Added another test for event based risk (`case_miriam`)
  * Revisited the distribution mechanism and refined the weight of the
    ruptures in the event based calculators to avoid generating slow tasks
  * Added an automatic help for the subcommands of oq-lite and managed
    --version correctly
  * The event based risk calculator now use different seeds for different
    realizations; also, the performance has been substantially improved
  * Improved the .rst reports with data transfer information
  * Removed the RlzsAssoc object from the datastore
  * Fixed the number of tasks generated by the risk calculators
  * Refactored the serialization of CompositionInfo instances to HDF5
  * Used exponential notation with 5 decimal digits in most exported XML files
  * Refactored the sampling mechanics in the event based calculators
  * The event_based_risk calculator infers the minimum intensity of the GMFs
    from the vulnerability functions (if not specified in the job.ini)
  * Fixed the `avg_losses-stats`: they were not generated in absence of
    loss curves
  * Added a command `oq-lite info --exports`
  * Added filtering on the mininum intensity also in the event based
    hazard calculator; improved the performance and memory occupation
  * Added a view displaying the calculation times by source typology
  * Fixed the test of GMPETable after the correction in hazardlib
  * Optimized the saving of the asset loss table
  * Optimized the case of multiple assets of the same taxonomy on the
    same point and introduced a datastore view `assets_by_site`
  * Fixed HDF5 segmentation faults in the tests for Ubuntu 16.04

  [Daniele Viganò]
  * Add support for Ubuntu 16.04 (xenial) packages
  * Removed the openquake_worker.cfg file because it is not used anymore

  [Michele Simionato]
  * Replaced PostgreSQL with SQLite
  * Introduced a dbserver to mediate the interaction with the database
  * Restored the signal handler to manage properly `kill` signals so that
    the workers are revoked when a process is killed manually
  * Fixed in a more robust way the duplicated log bug
  * Made more robust the killing of processes by patching concurrent.futures
  * Fixed a critical bug with celery not being used even when `use_celery`
    was true.
  * Improved the validation of NRML files
  * Added a command `oq-engine --show-log <job_id>`

  [Daniele Viganò]
  * Use the 'postgresql' meta package as dependency of the .deb
    package to support newer versions of Postgres; this makes
    Trusty package installable on Ubuntu 16.04 and Debian 8

  [Daniele Viganò, Michele Simionato]
  * Fixed a bug in `oq-engine --export-outputs`

  [Daniele Viganò, Matteo Nastasi]
  * Allow installation of the binary package on Ubuntu derivatives

  [Matteo Nastasi]
  * Backport of libhdf5 and h5py for ubuntu 'precise' serie

  [Michele Simionato]
  * Removed openquake/engine/settings.py
  * Made the dependency on celery required only in cluster installations
  * Integrated the authentication database in the engine server database
  * Fixed the description in the Web UI (before it was temporarily set to
    the string "A job").
  * Introduced filtering on the minimum intensity of the ground shaking
  * Solved the issue of serializing large SES collections, over the HDF5 limit
  * The loss maps and curves XML exporters now export the coordinates
    of the assets, not the coordinates of the closest hazard site
  * Stored the job.ini parameters into a table in the datastore
  * Added a check on the IMTs coming from the risk models
  * Changed the aggregate loss table exporter to export the event tags,
    not the event IDs
  * Fixed a bug with the CSV export of the ground motion fields
  * Fixed a bug with the export of UHS curves with `--exports=xml`
  * Reduced substantially the data transfer and the memory occupation
    for event based calculations with a large number of assets: we
    can run the California exposure with half million assets now
  * Fixed a bug in the SESCollection exporter
  * Changed the asset<->epsilons association: before for a given taxonomy the
    assets were ordered by `asset_ref`, now they are ordered by `id`. This
    has a minor impact on the numbers sensitive to the epsilons, akin to a
    change of seeds
  * Added a test on the ordering of the epsilons
  * Accepted `.` and `|` as valid characters for source IDs
  * Changed the GMF calculator to use a single seed per unique rupture
  * Changed the SESCollection exporter: now a single file is exported, before
    we were exporting one file per source model path per tectonic region model
  * Changed the event based calculators to avoid duplicating ruptures
    occurring more than once
  * Changed the risk calculators to work in blocks of assets on the same site
  * Made it possible to set different integration distances for different
    tectonic region types
  * Optimized the aggregation by asset in the event based risk calculator
  * Reporting the source_id when the filtering fails

 -- Matteo Nastasi (GEM Foundation) <nastasi@openquake.org>  Tue, 21 Jun 2016 14:17:03 +0200

python-oq-engine (1.9.1-0~precise01) precise; urgency=low

  [Michele Simionato]
  * Fixed a bug in the Web UI when running a risk calculation starting
    from a previous calculation

 -- Matteo Nastasi (GEM Foundation) <nastasi@openquake.org>  Mon, 07 Mar 2016 11:11:59 +0100

python-oq-engine (1.9.0-0~precise01) precise; urgency=low

  [Michele Simionato]
  * Fixed a bug such that in some circumstances the logging stream handler
    was instantiated twice, resulting in duplicated logs
  * Changed the default job status to 'executing' (was 'pre_executing')
  * Fixed the ordering of the logs in the Web UI
  * Removed the dependency from PostGIS
  * Restored the monitoring which was accidentally removed
  * Removed the obsolete option `--hazard-output-id`
  * Printed the names of the files exported by the engine, even when there
    are multiple files for a single output
  * Introduced four new tables job, output, log, performance: all the other
    60+ database tables are not used anymore

 -- Matteo Nastasi (GEM Foundation) <nastasi@openquake.org>  Wed, 02 Mar 2016 14:33:38 +0100

python-oq-engine (1.8.0-0~precise01) precise; urgency=low

  [Michele Simionato]
  * Removed two `oq-engine` switches (`--export-stats` and `--list-inputs`)
    and fixed `--show-view`; unified `--delete-hazard-calculation` and
    `--delete-risk-calculation` into a single `--delete-calculation`
  * Updated `make_html_report.py` to extract the full report from the
    datastore
  * If `use_celery` is true, use celery to determine a good default for
    the parameter `concurrent_tasks`
  * Made celery required only in cluster situations
  * Fixed the duplication of exported result in the classical_damage
    calculator when there is more than one realization
  * Removed several obsolete or deprecated switches from the `oq-engine` command
  * Replaced all classical calculators with their lite counterparts
  * Fixed the site-ordering in the UHS exporter (by lon-lat)

  [Paolo Tormene]
  * Added API to validate NRML

  [Michele Simionato]
  * The engine can now zip files larger than 2 GB (used in the export)
  * Now the loss maps and curves are exported with a fixed ordering: first
    by lon-lat, then by asset ID
  * Replaced the old disaggregation calculator with the oq-lite one

 -- Matteo Nastasi (GEM Foundation) <nastasi@openquake.org>  Mon, 15 Feb 2016 12:06:54 +0100

python-oq-engine (1.7.0-0~precise01) precise; urgency=low

  [Michele Simionato]
  * Fixed an encoding bug in --lhc
  * Fixed an export bug: it is now possible to export the outputs generated
    by another user, if the read permissions are set correctly

 -- Matteo Nastasi (GEM Foundation) <nastasi@openquake.org>  Mon, 14 Dec 2015 10:40:26 +0100

python-oq-engine (1.6.0-0~precise01) precise; urgency=low

  [Daniele Viganò]
  * Added the oq_reset_db script. It removes and recreates the database and
    the datastore

  [Matteo Nastasi]
  * Demos moved to /usr/share/openquake/risklib

  [Michele Simionato]
  * Removed the 'view' button from the Web UI
  * Removed the epsilon_sampling configuration parameter
  * Made customizable the display_name of datastore outputs (before it was
    identical to the datastore key)
  * The zip files generated for internal use of the Web UI are now hidden
  * Made visible to the engine only the exportable outputs of the datastore
  * Closed explicitly the datastore after each calculation
  * Replaced the old scenario calculators with the HDF5-based calculators
  * Fixed a very subtle bug in the association queries: some sites outside
    of the region constraint were not discarded in some situations
  * Removed the self-termination feature `terminate_job_when_celery_is_down`
  * Removed the epsilon sampling "feature" from the scenario_risk calculator
  * Replaced the event based calculators based on Postgres with the new ones
    based on the HDF5 technology

 -- Matteo Nastasi (GEM Foundation) <nastasi@openquake.org>  Tue, 17 Nov 2015 11:29:47 +0100

python-oq-engine (1.5.1-0~precise01) precise; urgency=low

  [Michele Simionato]
  * Fixed a bug affecting exposures with multiple assets on the same site

 -- Matteo Nastasi (GEM Foundation) <nastasi@openquake.org>  Fri, 25 Sep 2015 14:22:08 +0200

python-oq-engine (1.5.0-0~precise01) precise; urgency=low

  [Michele Simionato]
  * The event based calculators in the engine are now officially deprecated
    and they raise a warning when used
  * Optimization: we do not generate the full epsilon matrix if all
    coefficients of variation are zero
  * Fixed two subtle bugs in the management of the epsilons: it means that
    all event based risk calculations with nonzero coefficients of variations
    will produce slightly different numbers with respect to before
  * Removed excessive checking on the exposure attributes 'deductible' and
    'insuredLimit' that made it impossible to run legitimate calculations
  * Changed the meaning of 'average_loss' for the aggregated curves: now it
    is the sum of the aggregated losses in the event loss table,
    before it was extracted from the aggregated loss curve
  * Changed the way the average losses (and insured average losses) are
    computed by the event based risk calculator: now they are extracted
    from the event loss table, before they were extracted from the loss curves
  * Set to NULL the stddev_losses and stddev_insured_losses for the event based
    risk calculator, since they were computed incorrectly
  * Introduced a new experimental command
    'oq-engine --show-view CALCULATION_ID VIEW_NAME'; the only view available
    for the moment is 'mean_avg_losses'
  * Negative calculation IDs are interpreted in a Pythonic way, i.e. -1
    means the last calculation, -2 the calculation before the last one, etc.
  * If a site parameter is more distant than 5 kilometers from its closest
    site, a warning is logged
  * Changed the splitting of fault sources to reduce the number of generated
    sources and avoid data transfer failures if rupture_mesh_spacing is too
    small
  * Changed the event loss table export: now the CSV file does not contain
    the magnitude and the rows are ordered by rupture tag first and loss second
  * Removed the calculator EventBasedBCR
  * Longitude and latitude are now rounded to 5 digits
  * Fixed a very subtle bug in the vulnerability functions, potentially
    affecting calculations with nonzero coefficients of variation and nonzero
    minIML; the numbers produced by the engine were incorrect; see
    https://bugs.launchpad.net/oq-engine/+bug/1459926
  * 'investigation_time' has been replaced by 'risk_investigation_time' in
    risk configuration files
  * Initial support for Django 1.7

  [Daniele Viganò]
  * Removed the bin/openquake wrapper: now only bin/oq-engine is
    available

  [Michele Simionato]
  * Added parameter parallel_source_splitting in openquake.cfg

  [Daniele Viganò]
  * setup.py improvements
  * Added MANIFEST.in
  * celeryconfig.py moved from /usr/openquake/engine to
    /usr/share/openquake/engine

  [Matteo Nastasi]
  * Packaging system improvement

 -- Matteo Nastasi (GEM Foundation) <nastasi@openquake.org>  Wed, 23 Sep 2015 15:48:01 +0200

python-oq-engine (1.4.1-0~precise01) precise; urgency=low

  [Michele Simionato]
  * Added a new 'ebr' hazard/risk calculator
  * Fixed the engine core export: now it can export datastore outputs as
    zip files
  * Now the parameter concurrent_tasks is read from the .ini file
  * Parallelized the source splitting procedure
  * Fixed a bug in the hazard calculators which were not using the parameter
    concurrent_tasks from the configuration file

 -- Matteo Nastasi (GEM Foundation) <nastasi@openquake.org>  Fri, 15 May 2015 10:06:26 +0200

python-oq-engine (1.4.0-2~precise01) precise; urgency=low

  [Daniele Viganò]
  * Fixed debian/control: add missing lsb-release to build deps

 -- Matteo Nastasi (GEM Foundation) <nastasi@openquake.org>  Fri, 08 May 2015 14:33:26 +0200

python-oq-engine (1.4.0-1~precise01) precise; urgency=low

  [Matteo Nastasi, Daniele Viganò]
  * Fixed dependencies version management

 -- Matteo Nastasi (GEM Foundation) <nastasi@openquake.org>  Thu, 07 May 2015 14:14:09 +0200

python-oq-engine (1.4.0-0~precise01) precise; urgency=low

  [Matteo Nastasi, Daniele Viganò]
  * Add binary package support for both Ubuntu 12.04 (Precise)
    and Ubuntu 14.04 (Trusty)

  [Michele Simionato]
  * Removed the SiteModel table: now the association between the sites and the
    site model is done by using hazardlib.geo.geodetic.min_distance

  [Daniele Viganò]
  * added authentication support to the 'engineweb' and the 'engineserver'

  [Michele Simionato]
  * the aggregate loss curves can be exported in CSV format

  [Matteo Nastasi]
  * added 'outtypes' attribute with list of possible output types for
    each output item in outputs list API command
  * added '/v1/calc/<id>/status' API command
  * added 'engineweb' django application as local web client for oq-engine

  [Michele Simionato]
  * Renamed the maximum_distance parameter of the risk calculators to
    asset_hazard_distance, to avoid confusion with the maximum_distance
    parameter of the hazard calculators, which has a different meaning;
    is it an error to set the maximum_distance in a job_risk.ini file
  * Added to the API an URL /v1/calc/:calc_id/remove to hide jobs
  * A new key is_running is added to the list of dictionaries returned by
    the URL /v1/calc/list
  * Replaced the mock tests for the engine server with real functional tests
  * Added a resource /v1/calc/:calc_id/traceback to get the traceback of a
    failed calculation
  * Now the logs are stored also in the database, both for the controller node
    and the worker nodes
  * Bypassed Django when deleting calculations from the database: this avoids
    running out of memory for large calculations
  * Fixed an issue in the scenario calculator: the GMFs were not filtered
    according to the distance to the rupture
  * Now critical errors appear in the log file
  * Added a --run command to run hazard and risk together
  * Fixed bug in the event based calculator; in the case
    number_of_logic_tree_samples > 0 it was generating incorrect hazard curves.
    Also improved (a lot) the performance in this case.
  * Fixed a tricky bug happening when some tectonic region type are filtered
    away.
  * The event based risk calculator now save only the non-zero losses in
    the table event_loss_asset.
  * Added a CSV exporter for the Stochastic Event Sets, for debugging purposes.
  * The GMF CSV exporter now sorts the output by rupture tag.

  [Matteo Nastasi]
  * Each pull request must be accompanied by an update of the debian
    changelog now.

 -- Matteo Nastasi (GEM Foundation) <nastasi@openquake.org>  Thu, 07 May 2015 11:33:24 +0200

python-oq-engine (1.3.0-1) precise; urgency=low

  [Matteo Nastasi]
  * gunzip xml demos files after copied into /usr/openquake/engine directory

 -- Matteo Nastasi (GEM Foundation) <nastasi@openquake.org>  Thu, 26 Feb 2015 16:35:20 +0100

python-oq-engine (1.3.0-0) precise; urgency=low

  [Michele Simionato]
  * Updated python-django dependency >= 1.6.1, (our repository already
    includes a backported version for Ubuntu 'precise' 12.04); this change
    makes unnecessary "standard_conforming_strings" postgresql configuration
    variable setting
  * The event based risk calculator is able to disaggregate the event loss
    table per asset. To enable this feature, just list the assets you are
    interested in in the job.ini file: "specific_assets = a1 a2 a3"
  * We have a new hazard calculator, which can be invoked by setting in the
    job.ini file: "calculation_mode = classical_tiling"
    This calculators is the same as the classical calculator (i.e. you will
    get the same numbers) but instead of considering all the hazard sites at
    once, it splits them in tiles and compute the hazard curves for each tile
    sequentially. The intended usage is for very large calculations that
    exceed the available memory. It is especially convenient when you have
    very large logic trees and you are interested only in the statistics (i.e.
    mean curves and quantile curves). In that case you should use it with the
    option individual_curves=false. Notice that this calculator is still in
    an experimental stage and at the moment is does not support UHS curves.
    Hazard maps and hazard curves are supported.
  * We have a new risk calculator, which can be invoked by setting in the
    job.ini file: "calculation_mode = classical_damage"
    This calculator is able to compute the damage distribution for each asset
    starting from the hazard curves produced by the classical
    (or classical_tiling) calculator and a set of fragility functions. Also
    this calculator should be considered in experimental stage.
  * A significant change has been made when the parameter
    number_of_logic_tree_samples is set to a non-zero value. Now, if a branch
    of the source model logic tree is sampled twice we will generate the
    ruptures twice; before the ruptures were generated once and counted twice.
    For the classical calculator there is no effect on the numbers (sampling
    the same branch twice will produce two copies of identical ruptures);
    however, for the event based calculator, sampling the same branch twice
    will produce different ruptures. For instance, in the case of a simple
    source model with a single tectonic region type, before we would have
    generated a single file with the stochastic event sets, now we generate
    number_of_logic_tree_samples files with different stochastic event sets.
    The previous behavior was an optimization-induced bug.
  * Better validation of the input files (fragility models, job.ini)
  * The ability to extract the sites from the site_model.xml file
  * Several missing QA tests have been added
  * The export mechanism has been enhanced and more outputs are being exported
    in CSV format
  * New parameter complex_fault_mesh_spacing
  * Some error messages have been improved
  * A lot of functionality has been ported from the engine to oq-lite,
    i.e.  a lite version of the engine that does not depend on
    PostgreSQL/PostGIS/Django nor from RabbitMQ/Celery. This version is
    much easier to install than the regular engine and it is meant for
    small/medium computation that do not require a cluster. The engine
    demos, have been moved to the oq-risklib repository, so that they can
    be run via the oq-lite command without installing the full engine.
  * Currently the following calculators have been ported (all are to be
    intended as experimental): classical hazard, classical tiling, event
    based hazard, scenario hazard, classical risk, scenario damage,
    classical damage.

 -- Matteo Nastasi (GEM Foundation) <nastasi@openquake.org>  Thu, 26 Feb 2015 10:44:03 +0100

python-oq-engine (1.2.2-0) precise; urgency=low

  * consistency in version management between debian/ubuntu package and
    library from git sources

 -- Matteo Nastasi (GEM Foundation) <nastasi@openquake.org>  Thu, 18 Dec 2014 16:25:05 +0100

python-oq-engine (1.2.1-2) precise; urgency=low

  * Fixed custom dependencies versions (again)

 -- Matteo Nastasi (GEM Foundation) <nastasi@openquake.org>  Tue, 16 Dec 2014 10:48:19 +0100

python-oq-engine (1.2.1-1) precise; urgency=low

  * Fixed custom dependencies versions

 -- Matteo Nastasi (GEM Foundation) <nastasi@openquake.org>  Tue, 16 Dec 2014 09:48:19 +0100

python-oq-engine (1.2.1-0) precise; urgency=low

  * Fixed the logging handler

 -- Matteo Nastasi (GEM Foundation) <nastasi@openquake.org>  Mon, 15 Dec 2014 10:17:30 +0100

python-oq-engine (1.2.0-3) precise; urgency=low

  * Add constraint on python-django dependency version

 -- Matteo Nastasi (GEM Foundation) <nastasi@openquake.org>  Thu, 11 Dec 2014 10:04:45 +0100

python-oq-engine (1.2.0-2) precise; urgency=low

  * More precise exception message

 -- Matteo Nastasi (GEM Foundation) <nastasi@openquake.org>  Wed, 10 Dec 2014 16:21:06 +0100

python-oq-engine (1.2.0-1) precise; urgency=low

  * Bugs fixed in 1.2 release: http://goo.gl/GjbF2r
  * Replace a reference to the 'openquake' command with 'oq-engine'
  * Moved the expected outputs of the ScenarioDamage QA tests in qa_tests_data
  * Moved the logic tree realizations into commonlib
  * It is now possible to compute the uniform spectra even when
    individual_curves is false
  * Reduced the precision when exporting GMFs to XML
  * Fixed test_job_from_file
  * Delayed the OqParam validation
  * Simplified the monitoring
  * Extract the QA tests data from the engine
  * Renamed commonlib.general -> baselib.general
  * Removed the dependency from oq-commonlib
  * Avoid warning no XML exporter for event_loss
  * Update packager and postinst to use the openquake2 db (new default one)
  * Use shallow-clone to improve CI builds speed
  * Download calculation results as files
  * Added an API to retrieve the engine version
  * Unified the export framework for hazard and risk
  * Fast export of the GMFs
  * Fast scenario export
  * Fixed test_is_readable_all_files_lack_permissions when run as root
  * Now 'test_script_lower_than_current_version' does not require an Internet
    connection
  * Warn the user if she asks for statistical outputs but using a single hazard
    output
  * Move the calculation of input/output weights into commonlib
  * Changed the export_dir in several tests
  * Now the packagers makes a HTML report with the performances of the demos
  * Remove hardcoded references to openquake2 in oq_create_db
  * Move JobStats creation inside job_from_file
  * Fixed precision
  * Align openquake_worker.cfg with openquake.cfg
  * Implement memory hard limit control
  * Using commonlib.readinput.get_source_models
  * Check that the hazard calculation mode is consistent with risk calculation
    mode
  * Rollback only if a transaction is on
  * Fixed a bug in export_risk
  * Daily html report
  * Reflected the API change in commonlib.readinput.get_oqparam
  * Updated the engine to cope with the changes in risklib and commonlib
  * Fixed the name of the SES file
  * Changed some hard-coded weights in general.py
  * Changed the import of the calc module
  * Drop risk calculation table
  * Simplified the risk calculators
  * Reflected the API change in hazardlib.calc.gmf.GmfComputer
  * Added a test for duplicated tags in import_gmf_scenario.py
  * Implemented losses per event per asset
  * Dependency check
  * Removed more risk unit tests
  * Removed another couple of redundant tests
  * Remove check on setup.py version since now it's taken from init
  * Fixed _calc_to_response_data
  * Fixed bug when running risk calculations from the platform
  * openquake wrapper script
  * Changed version number in setup.py too
  * Updated version to 1.2
  * Renamed nrml_version->commonlib_version
  * Fixed a bug in the engine server (wrong calculation_id)
  * Fix oq-engine command name in output list
  * Removed the dependency from nrmllib
  * Fixed two merge errors
  * Important fixes pre-2.0 copied from the better-risk branch
  * Renamed the command openquake->oq-engine
  * Change ses collection
  * Fixed the migration script 0007
  * Fixed a bug with the quantile_hazard_curves attribute
  * Removed EventBasedHazardCalculatorTestCase
  * Remove the hazard_calculation table
  * correct complex source for wrong order in edges points
  * missing file open fixed
  * Removed routing tests
  * Added the script correct_complex_sources
  * Complex surf validation
  * Insert the IMT in the db, if not already there
  * The intensity measure types are now sorted also in the scenario calculator
  * Simplified the QA test scenario_damage/case_4
  * Enable 'set -x' when $GEM_SET_DEBUG is true
  * Remove a try finally in engine server task.py
  * Simplification because now the maximum_distance is mandatory
  * Fixed a wrong source model used in the Event Based export test
  * Fixed the what_if_I_upgrade check
  * Added a table imt_taxonomy
  * Fixed the management of missing db upgrades
  * Now the engine is using the new validation mechanism for the hazard sources
  * Fixed the name of a field (risk_job_id->job_id)
  * Special case when the hazard is known at the exact sites of the assets
  * Moved the epsilons from the getters to the database
  * Update the database name in openquake_worker.cfg
  * Removed the old validation mechanism
  * The parameter concurrent_tasks must be available to the workers too
  * Solved the problem with UHS
  * Fixed master https://ci.openquake.org/job/master_oq-engine/1208
  * If individual_curves is set, multi-imt curves must not be generated
  * --what-if-I-upgrade functionality
  * Stats only
  * Short output summary
  * Removed task_no
  * Hazard curves from gmfs
  * Fixed a critical bug with --hazard-output-id
  * Fix the test check_limits_event_based
  * Changed the output_weight for the event based calculator
  * Introduced --hazard-job-id and made it possible to reuse exposures imported
    in the hazard part of the computation
  * Replaced the ScenarioGetter with the GroundMotionFieldGetter
  * Return loss matrix
  * Removed --schema-path from oq_create_db
  * Calculation limits
  * Fixed a bug on tablespace permissions
  * Make the event based calculator more debuggable
  * Added the column uniq_ruptures to the table source_info
  * Db migrations
  * Db migrations 2
  * Saved more sources in source_info
  * Perform means and quantiles in memory
  * Parallel filtering
  * Reintroduce the 'terminate_job_when_celery_is_down' config option
  * Fix risk disaggregation
  * Ordering the sources after filtering-splitting
  * Source ordering
  * Gmf from ruptures
  * Fixed a stupid bug with OQ_TERMINATE_JOB_WHEN_CELERY_IS_DOWN
  * Introduced a variable OQ_TERMINATE_JOB_WHEN_CELERY_IS_DOWN
  * The random seeds have now a default value of 42
  * Added a check for invalid quantile computations
  * Now hazard calculations can be deleted safely
  * Add a file openquake_worker.cfg to be read in the workers
  * Simplified the LOG_FORMAT by removing the name
  * Avoid an ugly error when no tasks are spawned
  * Added a view on the event loss table for convenience of analysis
  * Epsilon sampling feature
  * Distribute-by-rupture phase 2
  * Restored distribution-by-rupture in the event based calculator
  * Provide a good error message when a source model contains GSIMs not in the
    file gsim_logic_tree
  * Moved parse_config from the engine to commonlib
  * Added a test checking the existence of the __init__.py files and fixed the
    QA test classical/case_15
  * Refactored initialize_realizations and added a warning when
    num_samples > num_realizations
  * Fixed a missing import
  * Saving the rupture hypocenter fully into the database
  * Removed an offending ALTER OWNER
  * Source info table
  * Added a test for sampling a large source model logic tree
  * Hazard curves from gmfs
  * Removed num_sites and num_sources from job_stats
  * Removed redundant tests
  * Retrieved the correct output directly, not via an order by
  * Making use of commonlib.parallel in the engine
  * Enhanced qatest_1, so that it subsumes regression_1 and regression_2
  * Taking advantage of the new riskloaders in commonlib
  * Added a missing integer cast
  * Changed disagg/case_1 to use full enumeration
  * Fixed the ordering of the ruptures in the event based calculator
  * Fixed a bug in the GroundMotionValuesGetter
  * Reflected the API change in refactor-risk-model
  * Sent the tectonic region types with less sources first, and fixed
    an ordering bug in a QA test
  * Turn AMQPChannelExceptions into warnings
  * Hide the SES output from a scenario calculator
  * Add a debug flag to enable set -x in packager.sh
  * Better task spawning
  * Reflected the changes to the GmfComputer in hazardlib
  * Fixed the bug in the risk event based calculator with multiple realizations
  * Fix gmf duplication
  * Removed the need for logictree.enumerate_paths
  * Fixed a small bug
  * Removed a commonlib dependency breaking the oqcreate script
  * Now the indices of the filtered sites are stored in the
    ProbabilisticRupture table
  * Fixed another import
  * Fixed a wrong import
  * Moved logictree to commonlib and fixed all the tests
  * Removed the obsolete table hzrdr.ses and small refactoring
  * Tasks with fewer assets are submitted first
  * Better parallelization of the risk calculators
  * Reducing the celery timeout from 30s to 3s
  * Fixed a tricky bug in the scenario calculator with duplicate imts
  * Fixed the ScenarioExportTestCase by changing the position of the points
  * The scenario calculator is now block-size independent
  * Use only the relevant tectonic region types to build the GMPE logic tree
  * Fixed a broadcasting in the classical calculator
  * Saving memory on the controller node
  * Restored the source model sampling feature
  * Complex logic tree test
  * Solved the block size dependence in the risk calculators
  * Fixed a critical ordering bug
  * Changed the _do_run_calc signature
  * Avoid returning duplicated data in the classical calculator
  * Changed the order of the statements in 01-remove-cnode_stats.sql
  * Added a cache on the GSIMs for the probabilities of no exceedence in the
    classical calculator
  * Fix the export of GmfSets in the case of multiple source models
  * Fixed underflow error in postgres
  * Fixed a bug with celery ping
  * Avoid errors on signals when the engine is run through the server
  * Errors in a task are converted into a RuntimeError
  * Remove calculation unit
  * The IML must be extrapolated to zero for large poes
  * Log a warning when more than 80% of the memory is used
  * Refactored the hazard getters
  * Removed the SES table
  * Added a nice error message for far away sources
  * Add support in the engine for a local_settings.py
  * Send the site collection via rabbitmq, not via the database
  * Improvements to the CeleryNodeMonitor
  * Minimal tweaks to the risk calculators
  * Save the number of sites in JobStats as soon as it is available
  * Fix branch var to be compliant within the new CI git plugin
  * Restored the lost fine monitoring on the hazard getters
  * Cluster monitor
  * Celery check
  * Removed the obsolete table uiapi.cnode_stats
  * Make use of the light site collection introduced in hazardlib
  * Optimize the disaggregation calculator
  * Fix a memory leak of celery
  * Remove python-gdal and fix issue with postinst
  * Manual pickling/unpickling
  * Updates Copyright to 2014
  * The rupture tag must be unique
  * Turn SIGTERM into SIGINT
  * Remove another engine-server test script from pylint
  * Removed the dependency on the current working directory from
    utils_config_test
  * Replace README.txt with README.md in the packager script
  * Increase the tolerance in the disaggregation test
  * Readme merge
  * Avoid storing copies of the ruptures
  * Untrapped exceptions in oqtask give ugly error messages
  * Support for posting zipfiles to the engine-server
  * Using iter_native in celery
  * Added test for the loss_fraction exporter
  * Fixed a missing loss_type in export_loss_fraction_xml
  * Merging the engine server inside the engine repository
  * Removing ruptures phase 2
  * Restored qatest 1
  * Added tests for failing computations
  * Removed the progress handler from the engine
  * Better error and logging management
  * Exclude tests folder from pylint check
  * Fixing the build master_oq-engine #790
  * Ruptures are not read from the database anymore, only written
  * In development mode celery is automatically started/stopped together with
    the engine server
  * Remove common directory from risk demos
  * Remove duplication hazard risk
  * Removing the duplication run_hazard/run_risk in engine.py
  * Renamed directories and packages to be consistent with GEM conventions
  * Fixed test_initialize_sources
  * Getting a more uniform distribution of the tasks
  * Remove celery
  * Remove time_span from disaggregation calculator
  * Return the traceback from celery to the controller node
  * If there are no GMVs within the maximum distance for the given assets, the
    computation should not fail with an ugly error but print a warning
  * Better error management
  * Fixed a stupid error in compute_hazard_curves
  * Support for non-parametric sources
  * Fixed the issue of slow sources
  * Fixed the two upgrade scripts breaking the migration from 1.0 to 1.1
  * Add --export-hazard-outputs and --export-risk-outputs switches; also add
    geojson export for hazard curves
  * Light monitor
  * Set CELERY_MAX_CACHED_RESULTS = 1
  * Changed from relative path to full path
  * Fix the feature "import gmf scenario data from file"
  * version: remove warning for pkg install + git program installed case
  * Remove block_size and point_source_block_size
  * Move the unit tests inside the openquake.engine directory
  * Version visualization improvement
  * Added missing CASCADE on a DB migration script
  * Raised the tolerance in ClassicalHazardCase13TestCase
  * In the event based calculator split by ruptures, not by SES
  * BROKER_POOL_LIMIT is causing problem so set it to none
  * Split area sources
  * Force BROKER_POOL_LIMIT to 10
  * Fixed an upgrade script
  * Prefiltering sources in all calculators
  * Savaged the easy part of the work on the decouple-logic-trees branch
  * Changed the way hazard map are interpolated
  * Fixed a bug with static urls
  * Remove database related code
  * Removed hazard curve progress
  * Improved the IMT management in the engine by leveraging the new
    functionality in hazardlib
  * Configuration file for storing oq-platform connection parameters
  * Add loss type to risk outputs
  * Remove parsed source
  * Fix remove demos symlinks
  * gmf.lt_realization_id can be NULL
  * Fixed the _prep_geometry feature of Risk and Hazard calculations
  * Remove a reference to the removed view hzrdr.gmf_family
  * Engine-Server: support for multiple platform installations
  * Removed the complete_logic_tree flags
  * Fixed setup.py
  * Removed the SourceProgress table
  * New risk demos
  * Run a risk calculation
  * Remove validation on site models
  * Removed the rest of the stuff related to the supervisor
  * Removed the supervisor, redis, kombu and related stuff
  * Removed a wrong import
  * An import ordering issue is breaking Jenkins
  * Various small fixes for oq_create_db script
  * Do not register a progress handler if it is not passed
  * Engine Unit test fix
  * Geonode integration
  * Progress Bar support
  * Finally fixed the dependency from the blocksize in the event based
    calculator
  * A simple fix for engine_test.py
  * Replace numpy arrays with postgres array fields in output tables
  * Dump and restore Stochastic Event Set
  * Removed the old distribution and used parallelize as default distribution
    mechanism everywhere
  * Change the distribution in the risk calculators
  * Save in job_stats how much the database increased during the current
    computation
  * Removed calc_num task properly
  * Change dist classical
  * Improve the table job_stats
  * Now the CacheImporter infers the fields from the database, in the right
    order
  * Removed parsed_rupture_model from the db
  * The revoke command should not terminate the workers
  * Remove JobCompletedError
  * Override hazard investigation time in risk event based calculator
  * Companion of https://github.com/gem/oq-engine/pull/1298/
  * Companion of https://github.com/gem/oq-nrmllib/pull/116
  * Simplify schema
  * Filter the sources before storing them in the database
  * Improve the parallelize distribution
  * Fix disaggregation
  * Changed the distance in hazardlib
  * Improve memory consumption in the GMF calculation
  * The file with the exported disagg matrix must contain the poe in the name
  * The multiple sites QA test (classical/case_13) broke
  * Solve the dependency from the parameter concurrent_tasks
  * QA test for multiple sites
  * Cross domain ajax fix for view methods [r=matley] [f=*1234765]
  * Tweaks to make platform calcs work [r=matley] [f=*1234765]
  * Create job and calculation objects in a transaction
  * Make test fixtures optional
  * Get the list of the available magnitude scaling relationships at runtime
  * Save memory when exporting the GMF
  * Fixed a typo in an ordering query
  * Insured loss curves statistics
  * When exporting the GMF, we need to export the rupture tags, not the ids
  * Hazard Curve Parser import update [r=micheles] [f=*trivial]
  * To save space in the db and to avoid running into the text field size
    limit, change model_content.raw_content to store gzipped content
  * Add a tag to the ruptures
  * Change the dump/restore procedures to work with directories, not tarfiles
  * Fix risk QA tests fixtures
  * Documentation for the REST API
  * Fix hazard_curve_multi export path
  * Revise insured losses algorithm
  * Post-calculation migration
  * Correction of baseline DB revision
  * Review Risk demos
  * A couple of fixes to scenario tests
  * Compute standard deviation of losses
  * Validate time_event
  * Add 404 responses in the case of non-existent artifacts
  * Run calcs, part 2
  * Minor loss map export fix
  * Fix for installing source code via pip/git
  * Remove cache from HazardCurveGetterPerAsset
  * Changed an import from nrmllib
  * Pyflakes fixes to the calculators and engine module
  * Reading logic trees from DB - follow up (fix for a careless refactoring
    error)
  * Raise an error when no gmvs are available in a scenario computation
  * Small fix in dump_hazards.py: the filenames list contained duplicates
  * Add 'engine' functionality to disable the job supervisor
  * Read logic trees from DB (instead of the filesystem)
  * Extend forms.CharField to allow null values
  * Small fixes to the script restore_hazards.py
  * Update test fixtures used for risk scenario calculations
  * Trivial: Some small tweaks/cleanups
  * File parsing fix
  * Risk BaseCalculator refactoring
  * Run calculations via REST API (initial sketch)
  * Better input loading (update to 'engine' API)
  * Update Risk Event Based QA test
  * Fixed a very subtle bug with the ordering of sites
  * Added index to hzrdi.hazard_site
  * Updated tests to the new interface
    of 'openquake.engine.db.models.SiteCollection'
  * Compute ground motion values from Stochastic Event Set
    in a risk calculation
  * "List calc results" views
  * Misc. engine fixes to stabilize the build
  * Record all OQ software versions in oq_job
  * Export to path or file (not just path)
  * Minor fix to risk QA test collection
  * Engine API improvements
  * Hazard map GeoJSON export
  * Refactoring: moved risk calculation logic to risklib
  * GeoJSON loss map support
  * GeoJSON export prep
  * Include API version in URLs
  * 'calc info' views
  * Rough sketch of the 'list calculations' views
  * Export loss_fraction quantile fix
  * Fix 'hazard_curve_multi' export
  * Fix Risk QA test collection (nosetests)
  * Remove site_collection column from the database
  * Pack and risk demos LP: #1197737
  * Added more monitoring to the hazard calculators

 -- Matteo Nastasi (GEM Foundation) <nastasi@openquake.org>  Wed, 10 Dec 2014 11:17:03 +0100

python-oq-engine (1.0.0-1) precise; urgency=low

  * 'occupants' is now a float
  * Hazard curve import tool: updated NRML hazard curve parser
  * Made sure that the task_ids are stored in the performance table soon enough
    (LP: #1180271)
  * Added fixtures for risk tests
  * Some support to compute avg and std for the GMFs (LP: #1192413)
  * Renamed the GMF tables (LP: #1192512)
  * Kill running celery tasks on job failure (LP: #1180271)
  * Removed 'patches' folder
  * Event loss csv: fix delimiting character (LP: #1192179)
  * Fixed restore_hazards_test.py (LP: #1189772)
  * Fix restore hazards (LP: #1189772)
  * Fix risk/classical/case_3 (LP: #1190569)
  * Fix get_asset_chunk unit test
  * Added dumping of ses_collection/ses/ses_rupture (LP: #1189750)
  * Fixed the issue with sequences in restore_hazards.py (LP: #1189772)
  * Risk Probabilistic Event Based Calculator - QA Test
  * Fix the GMF export and tables (LP: #1169078,#1187413)
  * Some work to fix qa_tests/risk/event_based_bcr (LP: #1188497)
  * Run risk demos to test the package (LP: #1188117)
  * Update risk demos
  * renamed units -> number_of_units. Support for asset_category == "population"
    (LP: #1188104)
  * Fixed the z1pt0<->z2pt5 inversion problem (LP: #1186490)
  * Removed the special case for gmf_scenario
  * Exposure DB schema update (LP: #1185488)
  * Fix the site_data table to store one site per row; change gmf_agg to point
    to site_data (LP: #1184603)
  * Fix export of Benefit Cost Ratio calculator outputs. (LP: #1181182)
  * Inserted the GMFs with the CacheInserter instead of the BulkInserter
    (LP: #1184624)
  * Added better instrumentation to the hazard getters
  * Make the engine smart enough to infer the right block size (LP: #1183329)
  * New risk demos (LP: #1180698,#1181182)
  * Time event validation fix (LP: #1181235)
  * Unicode list cast fix
  * Implement distribution by SES in the event based hazard calculator
    (LP: #1040141)
  * Remove gmf scenario (LP: #1170628)
  * Purge gmf table (LP: #1170632)
  * Parallelize the queries of kind "insert into gmf agg" by using the standard
    mechanism (LP: #1178054)
  * Skipped hazard/event_based/case_4/test.py (LP: #1181908)
  * Remove the dependency from the gmf/gmf_set tables in the XML export
    procedure (LP: #1169078)
  * Saved memory in the hazard getters by returning only the distinct GMFs
    (LP: #1175941)
  * Fixed the case of no gmfcollections and cleaned up the post processing
    mechanism (LP: #1176887)
  * Filter the ruptures according to the maximum_distance criterium
    (LP: #1178571)
  * New hazard demos (LP: #1168756)
  * Parallelize insert into gmf_agg table (LP: #1178054)
  * Removed some verbose logs in debug mode (LP: #1170938)
  * lxc sandbox - improved CI with sandboxed source tests (LP: #1177319)
  * Report "calculation", not the job (LP: #1178583)
  * Fix performance_monitor_test.py on Mac OS X (LP: #1177403)
  * Remove config.gem files from demos
  * Vulnerability functions for contents, occupants and non-structural damage
    (LP: #1174231)
  * Improved the memory profiling (LP: #1175941)
  * Cleanup of the hazard getters and small improvements to help the performance
    analysis of risk calculators (LP: #1175941)
  * Add a facility to import hazard_curves from XML files (LP: #1175452)
  * Refactoring of risk calculators (LP: #1175702)
  * Added references to RiskCalculation model
  * --config-file option (LP: #1174316)
  * Update calls to risklib to the latest interface (LP: #1174301)
  * Event-Based Hazard: Better hazard curve / GMF validation (LP: #1167302)
  * Improved hazard doc
  * CONTRIBUTORS.txt
  * DB cleanup
  * --optimize-source-model pre-processing option (LP: #1096867)
  * Relax validation rules on interest rate for benefit-cost ratio analysis
    (LP: #1172324)
  * Support non-unique taxonomy -> IMT association across different
    vulnerability files (LP: #1171782)
  * Point source block size (LP: #1096867)
  * Use "hazard curve multi imt" also when all the realizations are considered
    (LP: #1171389)
  * Fix aggregate loss curve computation (LP: #1171361)
  * Add instrumentation via the EnginePerformanceMonitor to all the calculators
    (LP: #1171060)
  * Replaced run_job_sp with run_hazard_job (LP: #1153512)
  * Cleanup input reuse
  * Simplify hazard getter query
  * Add a forgotten constrain ON DELETE CASCADE on the table gmf_agg
    (LP: #1170637)
  * Mean loss curve computation updated (LP: #1168454,#1169886,#1170630)
  * Changed the generation of hazard_curves to use the gmf_agg table
    (LP: #1169703)
  * Add geospatial index on gmf_agg
  * Fix hazard map and UHS export filenames (include PoE) (LP: #1169988)
  * Lower the parameter ses_per_logic_tree_path in the event_based QA tests to
    make them much faster (LP: #1169883)
  * Fix Event based mean loss curve computation (LP: #1168454)
  * An attempt to solve the memory occupation issue for the event_based risk
    calculator (LP: #1169577)
  * Update event based mean/quantile loss curve computation (LP: #1168454)
  * Fix disagg export file name (LP: #1163276)
  * Include 'investigation_time' in exported UHS XML (LP: #1169106)
  * Raise warnings when invalid/unknown/unnecessary params are specified
    (LP: #1164324)
  * Fix characteristic fault rupture serialization (LP: #1169069)
  * Fixed a bug in event_based/core_test.py due to the version of mock used
    (LP: #1167310)
  * Make sure the generated XML are valid according to NRML (LP: #1169106)
  * Fix the tests of the event_based depending on random number details
    (LP: #1167310)
  * Scenario risk is using "default" connection on a cluster (LP: #1167969)
  * Add a mechanism to populate the db from CSV files, without the need to run
    a fake calculation (LP: #1167310,#1167693)
  * Source model NRML to hazardlib conversion now throws useful error messages
    (LP: #1154512)
  * Organization of hazard exports (LP: #1163276)
  * Some trivial optimizations in Risk Event Based calculator
  * Do not use 'default' user on raw cursors. (LP: #1167776)
  * Removed a bunch of old test fixtures
  * release updated
  * hazard curves in multiple imts (LP: #1160427)
  * Critical fix to disaggregation interpolation (LP: #1167245)
  * Fix setup.py version number
  * Fix char source logic tree validation (LP: #1166756)
  * Update version to 1.0
  * Reflect latest interface changes in risklib (LP: #1166252)
  * Event base performance (LP: #1168233)
  * Fix a "reproducibility" issue when getting hazard sites from exposure
    (LP: #1163818)
  * Disaggregation in event based risk calculator (LP: #1160993)
  * Read 'sites' from 'sites_csv' (LP: #1097618)
  * add debconf tool to manage postgresql.conf file modification
  * Issue 1160993 (LP: #1160993,#1160845)
  * Importing GMF from XML: step 2 (LP: #1160398)
  * Disaggregation of losses by taxonomy (LP: #1160845)
  * Vulnerability model validation (LP: #1157072)
  * Big docs cleanup
  * Mean and quantile Loss map support (LP: #1159865)
  * Event-Based Hazard: Save multi-surface ruptures (LP: #1144225)
  * Fix loss curve export (LP: #1157072)
  * Fix an incorrect parameter in event-based hazard QA tests, cases 2 and 4
  * end-to-end qa tests for Scenario Risk and Scenario Damage
  * Trivial fix for setup.py
  * New E2E regression tests
  * Updated QA tests due to change in risklib
  * Engine cleanup
  * Characteristic source logic tree support (LP: #1144225)
  * Added a script to dump the hazard outputs needed for the risk (LP: #1156998)
  * Remove complete logic tree flags when redundant (LP: #1155904)
  * Do not read risk inputs from fylesystem but from ModelContent
  * Remove --force-inputs feature (LP: #1154552)
  * UHS Export (LP: #1082312)
  * UHS post-processing (LP: #1082312)
  * Fragility model using structure dependent IMT (LP: #1154549)
  * Correct bin/openquake help string for --log-level
  * Hazard post-processing code cleanup (LP: #1082312)
  * Allow Event-Based hazard post-processing to run without celery
  * More event-based hazard QA tests (LP: #1088864)
  * Real errors are masked in the qa_test since the real computation runs in a
    subprocess (LP: #1153512)
  * Minor simplification of the hazard_getter query
  * Correlation model qa tests (LP: #1097646)
  * Vulnerability model using structure dependent intensity measure types
    (LP: #1149270)
  * Fix a broken scenario hazard export test
  * Support for Characteristic Fault Sources (LP: #1144225)
  * Added a missing KILOMETERS_TO_METERS conversion in the hazard_getters
  * Average Losses (LP: #1152237)
  * Improved the error message for unavailable gsims
  * Companion changes to https://github.com/gem/oq-risklib/pull/38
  * Fix 1144741 (LP: #1144741)
  * Fix 1144388 (LP: #1144388)
  * Fixed ordering bug in the XML export of gmf_scenario (LP: #1152172)
  * Don't save hazard curves to the DB which are all zeros (LP: #1096926)
  * Add hazard nose attribute to the hazard QA test
  * Avoid fully qualified name in the XML <uncertaintyModel> tag (LP: #1116398)
  * Fix Scenario Risk calculator
  * New CLI functionality: delete old calculations (LP: #1117052)
  * DB security cleanup (LP: #1117052)
  * Event-Based Hazard Spatial Correlation QA tests (LP: #1099467)
  * Correct OQ engine version in db script
  * Preloaded exposure (LP: #1132902)
  * 1132708 and 1132731 (LP: #1132731)
  * Stabilize classical hazard QA test case 11
  * DB schema bootstrap script now runs silently by default
  * Fix aggregate loss export test
  * Fix a broken disagg/core test
  * Easy hazard getters optimization (LP: #1132708)
  * Fix progress risk
  * Event loss tables (LP: #1132699)
  * Fix the memory occupation issue for the scenario_risk calculator
    (LP: #1132018,#1132017)
  * Performance monitor to measure times and memory occupation of bottleneck
    code (LP: #1132017)
  * Scenario insured losses
  * Version fix (already present fix in master, add a test to verify it)
  * Classical Hazard QA test, SA IMT case (LP: #1073591)
  * Optimize hazard curve insertion (LP: #1100332)
  * updates due to the latest risklib api changes
  * Fixed the bug introduced by change the location field from Geometry to
    Geography
  * "openquake --version broked" fix
  * Fixed bug in the distribution of the realizations logic
  * Simplified the hazard getters so that they are pickleable without effort
  * Update to disaggregation equation (LP: #1116262)
  * Scenario Aggregated Loss
  * Risk maximum distance (LP: #1095582)
  * Add timestamps to calculation summary output (LP: #1129271)
  * More efficient hazard curve update transactions. (LP: #1121825)
  * Scenario risk tests
  * Added parameter taxonomies_from_fragility_model (LP: #1122817)
  * Add a check for missing taxonomies in the scenario_damage calculator
    (LP: #1122817)
  * Add '_update_progress' for clearer profiling (LP: #1121825)
  * Removed many global dictionaries and adopted a convention-over-configuration
    approach
  * Generation of ground motion fields only within a certain distance from the
    rupture (LP: #1121940)
  * Link between Rupture / Stochastic Event Set and Ground motion field outputs
    (LP: #1119553)
  * Fixed the qa_test for scenario_damage
  * Fix HazardCalculation.get_imts()
  * Donot save absolute losses (LP: #1096881)
  * Scenario hazard: fix a reference to the site collection
  * Fixes scenario hazard correlation
  * Scenario risk
  * Changed DmgState to have a foreign key to OqJob, not to Output; also removed
    the CollapseMap special treatment (LP: #1100371)
  * Drop upload table
  * Remove several global dictionaries from the engine
  * Mean and quantile Loss curve computation (LP: #1101270)
  * Cache the SiteCollection to avoid redundant recreation (LP: #1096915)
  * Scenario hazard correlation model (LP: #1097646)

 -- Matteo Nastasi (GEM Foundation) <nastasi@openquake.org>  Mon, 24 Jun 2013 17:39:07 +0200

python-oq-engine (0.9.1-1) precise; urgency=low

  * upstream release

 -- Matteo Nastasi (GEM Foundation) <nastasi@openquake.org>  Mon, 11 Feb 2013 11:00:54 +0100

python-oq-engine (0.8.3-3) precise; urgency=low

  * Add missing monitor.py source

 -- Muharem Hrnjadovic <mh@foldr3.com>  Tue, 23 Oct 2012 10:16:18 +0200

python-oq-engine (0.8.3-2) precise; urgency=low

  * Use arch-independent JAVA_HOME env. variable values (LP: #1069804)

 -- Muharem Hrnjadovic <mh@foldr3.com>  Mon, 22 Oct 2012 15:30:39 +0200

python-oq-engine (0.8.3-1) precise; urgency=low

  * upstream release

 -- Muharem Hrnjadovic <mh@foldr3.com>  Fri, 19 Oct 2012 19:53:00 +0200

python-oq-engine (0.8.2-5) precise; urgency=low

  * Make sure the vs30_type param is capitalized (LP: #1050792)

 -- Muharem Hrnjadovic <mh@foldr3.com>  Fri, 21 Sep 2012 12:01:34 +0200

python-oq-engine (0.8.2-4) precise; urgency=low

  * fix JAVA_HOME value so it works in ubuntu 12.04 LTS (LP: #1051941)

 -- Muharem Hrnjadovic <mh@foldr3.com>  Mon, 17 Sep 2012 14:52:12 +0200

python-oq-engine (0.8.2-3) precise; urgency=low

  * Insured loss probabilistic event based calculator (LP: #1045318)

 -- Muharem Hrnjadovic <mh@foldr3.com>  Wed, 05 Sep 2012 09:22:36 +0200

python-oq-engine (0.8.2-2) precise; urgency=low

  * remove namespace/module ambiguity

 -- Muharem Hrnjadovic <mh@foldr3.com>  Tue, 04 Sep 2012 17:08:17 +0200

python-oq-engine (0.8.2-1) precise; urgency=low

  * Upstream release (LP: #1045214)

 -- Muharem Hrnjadovic <mh@foldr3.com>  Tue, 04 Sep 2012 08:52:53 +0200

python-oq-engine (0.8.1-5) precise; urgency=low

  * rm threaded serialization patch (since it increases overall run time)

 -- Muharem Hrnjadovic <mh@foldr3.com>  Wed, 25 Jul 2012 17:01:32 +0200

python-oq-engine (0.8.1-4) precise; urgency=low

  * Try threaded serialization in order to fix performance regression
    (LP: #1027874)

 -- Muharem Hrnjadovic <mh@foldr3.com>  Mon, 23 Jul 2012 13:21:32 +0200

python-oq-engine (0.8.1-3) precise; urgency=low

  * Fix import exception when DJANGO_SETTINGS_MODULE is not set (LP: #1027776)

 -- Muharem Hrnjadovic <mh@foldr3.com>  Mon, 23 Jul 2012 09:08:01 +0200

python-oq-engine (0.8.1-2) precise; urgency=low

  * Fix for region discretization bug (LP: #1027041)

 -- Muharem Hrnjadovic <mh@foldr3.com>  Sun, 22 Jul 2012 10:12:25 +0200

python-oq-engine (0.8.1-1) precise; urgency=low

  * new upstream release (LP: #1027030)

 -- Muharem Hrnjadovic <mh@foldr3.com>  Fri, 20 Jul 2012 15:06:18 +0200

python-oq-engine (0.7.0-4) precise; urgency=low

  * fix typo in oq_restart script (LP: #994565)

 -- Muharem Hrnjadovic <mh@foldr3.com>  Fri, 04 May 2012 15:01:54 +0200

python-oq-engine (0.7.0-3) precise; urgency=low

  * Correct the version displayed by OpenQuake (on demand).

 -- Muharem Hrnjadovic <mh@foldr3.com>  Fri, 04 May 2012 08:20:18 +0200

python-oq-engine (0.7.0-2) oneiric; urgency=low

  * Fix bug in the classical PSHA calculator (LP: #984055)

 -- Muharem Hrnjadovic <mh@foldr3.com>  Wed, 02 May 2012 22:00:59 +0200

python-oq-engine (0.7.0-1) oneiric; urgency=low

  * Upstream release, rev. 0.7.0

 -- Muharem Hrnjadovic <mh@foldr3.com>  Wed, 02 May 2012 21:34:03 +0200

python-oq-engine (0.6.1-9) oneiric; urgency=low

  * Fix db router config for the oqmif schema (LP: #993256)

 -- Muharem Hrnjadovic <mh@foldr3.com>  Wed, 02 May 2012 15:23:40 +0200

python-oq-engine (0.6.1-8) oneiric; urgency=low

  * Re-apply fix for ERROR: role "oq_ged4gem" does not exist (LP: #968056)

 -- Muharem Hrnjadovic <mh@foldr3.com>  Wed, 02 May 2012 10:23:40 +0200

python-oq-engine (0.6.1-7) oneiric; urgency=low

  * delete obsolete .pyc files in /usr/openquake (LP: #984912)

 -- Muharem Hrnjadovic <mh@foldr3.com>  Thu, 19 Apr 2012 10:28:45 +0200

python-oq-engine (0.6.1-6) oneiric; urgency=low

  * Remove spurious 'oqmif' db user from settings.py (LP: #980769)

 -- Muharem Hrnjadovic <mh@foldr3.com>  Fri, 13 Apr 2012 14:35:54 +0200

python-oq-engine (0.6.1-5) oneiric; urgency=low

  * Pass the postgres port to the 'createlang' command as well.

 -- Muharem Hrnjadovic <mh@foldr3.com>  Fri, 13 Apr 2012 10:37:26 +0200

python-oq-engine (0.6.1-4) oneiric; urgency=low

  * Fix psql invocation.

 -- Muharem Hrnjadovic <mh@foldr3.com>  Fri, 13 Apr 2012 06:01:12 +0200

python-oq-engine (0.6.1-3) oneiric; urgency=low

  * Support machines with multiple postgres versions (LP: #979881)

 -- Muharem Hrnjadovic <mh@foldr3.com>  Fri, 13 Apr 2012 05:49:41 +0200

python-oq-engine (0.6.1-2) oneiric; urgency=low

  * Fix oq_restart_workers script so it uses the correct db table (oq_job)

 -- Muharem Hrnjadovic <mh@foldr3.com>  Wed, 04 Apr 2012 11:29:36 +0200

python-oq-engine (0.6.1-1) oneiric; urgency=low

  * OpenQuake 0.6.1 upstream release (LP: #971541)

 -- Muharem Hrnjadovic <mh@foldr3.com>  Tue, 03 Apr 2012 08:52:39 +0200

python-oq-engine (0.6.0-15) oneiric; urgency=low

  * Support machines with multiple postgres versions (LP: #979881)

 -- Muharem Hrnjadovic <mh@foldr3.com>  Thu, 12 Apr 2012 18:56:58 +0200

python-oq-engine (0.6.0-14) oneiric; urgency=low

  * Improved version string, post-installation actions

 -- Muharem Hrnjadovic <mh@foldr3.com>  Fri, 30 Mar 2012 17:21:40 +0200

python-oq-engine (0.6.0-13) oneiric; urgency=low

  * proper fix for GMF serialization problem (LP: #969014)

 -- Muharem Hrnjadovic <mh@foldr3.com>  Fri, 30 Mar 2012 15:14:41 +0200

python-oq-engine (0.6.0-12) oneiric; urgency=low

  * Fix GMF serialization in the hazard event based calculator (LP: #969014)

 -- Muharem Hrnjadovic <mh@foldr3.com>  Fri, 30 Mar 2012 12:15:44 +0200

python-oq-engine (0.6.0-11) oneiric; urgency=low

  * Fix ERROR: role "oq_ged4gem" does not exist (LP: #968056)

 -- Muharem Hrnjadovic <mh@foldr3.com>  Thu, 29 Mar 2012 10:44:23 +0200

python-oq-engine (0.6.0-10) oneiric; urgency=low

  * Fix BaseHazardCalculator, so self.calc gets initialized.

 -- Muharem Hrnjadovic <mh@foldr3.com>  Fri, 23 Mar 2012 07:20:47 +0100

python-oq-engine (0.6.0-9) oneiric; urgency=low

  * Turn off accidental worker-side logic tree processing (LP: #962788)

 -- Muharem Hrnjadovic <mh@foldr3.com>  Fri, 23 Mar 2012 06:27:36 +0100

python-oq-engine (0.6.0-8) oneiric; urgency=low

  * Package tested and ready for deployment.

 -- Muharem Hrnjadovic <mh@foldr3.com>  Tue, 20 Mar 2012 15:54:31 +0100

python-oq-engine (0.6.0-7) oneiric; urgency=low

  * All demos pass, rebuild this package

 -- Muharem Hrnjadovic <mh@foldr3.com>  Wed, 07 Mar 2012 18:12:26 +0100

python-oq-engine (0.6.0-6) oneiric; urgency=low

  * Another db user fix

 -- Muharem Hrnjadovic <mh@foldr3.com>  Wed, 07 Mar 2012 17:18:31 +0100

python-oq-engine (0.6.0-5) oneiric; urgency=low

  * Fix database users

 -- Muharem Hrnjadovic <mh@foldr3.com>  Wed, 07 Mar 2012 16:39:49 +0100

python-oq-engine (0.6.0-4) oneiric; urgency=low

  * Fix distro series

 -- Muharem Hrnjadovic <mh@foldr3.com>  Wed, 07 Mar 2012 09:25:57 +0100

python-oq-engine (0.6.0-3) precise; urgency=low

  * Added license file

 -- Muharem Hrnjadovic <mh@foldr3.com>  Wed, 07 Mar 2012 08:35:12 +0100

python-oq-engine (0.6.0-2) oneiric; urgency=low

  * added sample celeryconfig.py file

 -- Muharem Hrnjadovic <mh@foldr3.com>  Mon, 05 Mar 2012 20:07:23 +0100

python-oq-engine (0.6.0-1) oneiric; urgency=low

  * OpenQuake rev. 0.6.0 upstream release (LP: #946879)
  * add postgresql-plpython-9.1 dependency (LP: #929429)

 -- Muharem Hrnjadovic <mh@foldr3.com>  Mon, 05 Mar 2012 11:05:22 +0100

python-oq-engine (0.5.1-2) oneiric; urgency=low

  * add postrm script (LP: #906613)

 -- Muharem Hrnjadovic <mh@foldr3.com>  Thu, 02 Feb 2012 13:00:06 +0100

python-oq-engine (0.5.1-1) oneiric; urgency=low

  * 0.5.1 upstream release (LP: #925339)

 -- Muharem Hrnjadovic <mh@foldr3.com>  Thu, 02 Feb 2012 10:11:58 +0100

python-oq-engine (0.5.0-9) oneiric; urgency=low

  * Fix error resulting from backporting code.

 -- Muharem Hrnjadovic <mh@foldr3.com>  Wed, 25 Jan 2012 16:27:49 +0100

python-oq-engine (0.5.0-8) oneiric; urgency=low

  * Fix hazard map serialization failure (LP: #921604)

 -- Muharem Hrnjadovic <mh@foldr3.com>  Wed, 25 Jan 2012 16:06:54 +0100

python-oq-engine (0.5.0-7) oneiric; urgency=low

  * Remove one last 'sudo' from db setup script

 -- Muharem Hrnjadovic <mh@foldr3.com>  Wed, 25 Jan 2012 12:17:35 +0100

python-oq-engine (0.5.0-6) oneiric; urgency=low

  * NRML files are written only once (LP: #914614)
  * optimize parallel results collection (LP: #914613)
  * fix "current realization" progress counter value (LP: #914477)

 -- Muharem Hrnjadovic <mh@foldr3.com>  Thu, 19 Jan 2012 15:16:51 +0100

python-oq-engine (0.5.0-5) oneiric; urgency=low

  * Revert to the usual database user names.

 -- Muharem Hrnjadovic <mh@foldr3.com>  Tue, 10 Jan 2012 10:49:49 +0100

python-oq-engine (0.5.0-4) oneiric; urgency=low

  * Remove "sudo" from db setup script (LP: #914139)

 -- Muharem Hrnjadovic <mh@foldr3.com>  Tue, 10 Jan 2012 08:18:14 +0100

python-oq-engine (0.5.0-3) oneiric; urgency=low

  * Fix demo files.

 -- Muharem Hrnjadovic <mh@foldr3.com>  Mon, 09 Jan 2012 21:10:08 +0100

python-oq-engine (0.5.0-2) oneiric; urgency=low

  * Calculation and serialization are to be carried out in parallel
    (LP: #910985)

 -- Muharem Hrnjadovic <mh@foldr3.com>  Mon, 09 Jan 2012 15:53:05 +0100

python-oq-engine (0.5.0-1) oneiric; urgency=low

  * Prepare rel. 0.5.0 of python-oq-engine (LP: #913540)
  * set JAVA_HOME for celeryd (LP: #911697)

 -- Muharem Hrnjadovic <mh@foldr3.com>  Mon, 09 Jan 2012 07:15:31 +0100

python-oq-engine (0.4.6-11) oneiric; urgency=low

  * Facilitate java-side kvs connection caching
    (LP: #894261, #907760, #907993).

 -- Muharem Hrnjadovic <mh@foldr3.com>  Mon, 02 Jan 2012 13:42:42 +0100

python-oq-engine (0.4.6-10) oneiric; urgency=low

  * Only use one amqp log handler per celery worker (LP: #907360).

 -- Muharem Hrnjadovic <mh@foldr3.com>  Mon, 02 Jan 2012 13:10:50 +0100

python-oq-engine (0.4.6-9) oneiric; urgency=low

  * add a debian/preinst script that makes sure we have no garbage
    from previous package installation lying around (LP: #906613).

 -- Muharem Hrnjadovic <mh@foldr3.com>  Tue, 20 Dec 2011 10:43:12 +0100

python-oq-engine (0.4.6-8) oneiric; urgency=low

  * Repackage 0.4.6-6 (no asynchronous classical PSHA code)
    for oneiric (also fix the postgres-9.1 issues).

 -- Muharem Hrnjadovic <mh@foldr3.com>  Fri, 16 Dec 2011 11:34:47 +0100

python-oq-engine (0.4.6-6) oneiric; urgency=low

  * Make sure /var/lib/openquake/disagg-results exists and has an
    appropriate owner and permissions (LP: #904659)

 -- Muharem Hrnjadovic <mh@foldr3.com>  Thu, 15 Dec 2011 12:26:28 +0100

python-oq-engine (0.4.6-5) natty; urgency=low

  * Make sure the demos that were broken in 0.4.6 are not installed
    (LP: #901112)

 -- Muharem Hrnjadovic <mh@foldr3.com>  Fri, 09 Dec 2011 16:40:50 +0100

python-oq-engine (0.4.6-4) natty; urgency=low

  * Tolerate the failure of chown and/or chmod on /var/lib/openquake
    (LP: #902083)

 -- Muharem Hrnjadovic <mh@foldr3.com>  Fri, 09 Dec 2011 10:38:46 +0100

python-oq-engine (0.4.6-3) natty; urgency=low

  * Remove UHS changes in order to fix python-java-bridge failures
    (LP: #900617)

 -- Muharem Hrnjadovic <mh@foldr3.com>  Fri, 09 Dec 2011 07:51:19 +0100

python-oq-engine (0.4.6-2) oneiric; urgency=low

  * Add missing dependency, python-h5py (LP: #900300)

 -- Muharem Hrnjadovic <mh@foldr3.com>  Mon, 05 Dec 2011 15:09:37 +0100

python-oq-engine (0.4.6-1) oneiric; urgency=low

  * Upstream release (LP: #898634)
  * Make postgres dependencies less version dependent (LP: #898622)

 -- Muharem Hrnjadovic <mh@foldr3.com>  Mon, 05 Dec 2011 10:51:46 +0100

python-oq-engine (0.4.4-19) oneiric; urgency=low

  * Functions called from celery tasks should not make use of logic trees
    (LP: #880743)

 -- Muharem Hrnjadovic <mh@foldr3.com>  Mon, 24 Oct 2011 14:37:41 +0200

python-oq-engine (0.4.4-18) oneiric; urgency=low

  * Add python-setuptools as a python-oq-engine dependency (LP: #877915)

 -- Muharem Hrnjadovic <mh@foldr3.com>  Sun, 23 Oct 2011 18:29:41 +0200

python-oq-engine (0.4.4-17) oneiric; urgency=low

  * Refresh the demos and make sure the newest ones are always installed
    under /usr/openquake/demos

 -- Muharem Hrnjadovic <mh@foldr3.com>  Sun, 23 Oct 2011 18:12:59 +0200

python-oq-engine (0.4.4-16) oneiric; urgency=low

  * Remove superfluous OPENQUAKE_ROOT import.

 -- Muharem Hrnjadovic <mh@foldr3.com>  Sun, 23 Oct 2011 16:42:17 +0200

python-oq-engine (0.4.4-15) oneiric; urgency=low

  * Added the python code needed for the new logic tree implementation
    (LP: #879451)

 -- Muharem Hrnjadovic <mh@foldr3.com>  Sun, 23 Oct 2011 12:27:15 +0200

python-oq-engine (0.4.4-14) oneiric; urgency=low

  * leave exceptions raised by celery tasks alone (LP: #878736)

 -- Muharem Hrnjadovic <mh@foldr3.com>  Thu, 20 Oct 2011 12:30:50 +0200

python-oq-engine (0.4.4-13) oneiric; urgency=low

  * Avoid failures while reraising exceptions (LP: #877992)

 -- Muharem Hrnjadovic <mh@foldr3.com>  Wed, 19 Oct 2011 15:03:58 +0200

python-oq-engine (0.4.4-12) natty; urgency=low

  * Impose upper limit on JVM memory usage (LP: #821002)

 -- Muharem Hrnjadovic <mh@foldr3.com>  Mon, 17 Oct 2011 17:35:40 +0200

python-oq-engine (0.4.4-11) oneiric; urgency=low

  * add python-oq-engine_0.4.4.orig.tar.gz to upload

 -- Muharem Hrnjadovic <mh@foldr3.com>  Fri, 14 Oct 2011 11:57:11 +0200

python-oq-engine (0.4.4-10) oneiric; urgency=low

  * Ubuntu 11.10 upload.

 -- Muharem Hrnjadovic <mh@foldr3.com>  Fri, 14 Oct 2011 11:37:17 +0200

python-oq-engine (0.4.4-9) natty; urgency=low

  * 'new_in_this_release' files apply to latest upgrade (LP: #873205)

 -- Muharem Hrnjadovic <mh@foldr3.com>  Thu, 13 Oct 2011 10:36:04 +0200

python-oq-engine (0.4.4-8) natty; urgency=low

  * Make sure all demo files are unzipped (LP: #872816)

 -- Muharem Hrnjadovic <mh@foldr3.com>  Thu, 13 Oct 2011 10:17:08 +0200

python-oq-engine (0.4.4-7) natty; urgency=low

  * More robust detection of the 'openquake' system group (LP #872814)

 -- Muharem Hrnjadovic <mh@foldr3.com>  Wed, 12 Oct 2011 14:37:40 +0200

python-oq-engine (0.4.4-6) natty; urgency=low

  * make the demo files writable by owner *and* group.

 -- Muharem Hrnjadovic <mh@foldr3.com>  Tue, 11 Oct 2011 16:09:51 +0200

python-oq-engine (0.4.4-5) natty; urgency=low

  * Remove unneeded database users (LP #872277)
  * fix smoketests (add DEPTHTO1PT0KMPERSEC, VS30_TYPE parameter defaults)

 -- Muharem Hrnjadovic <mh@foldr3.com>  Tue, 11 Oct 2011 15:48:20 +0200

python-oq-engine (0.4.4-4) natty; urgency=low

  * turn off -x flag in debian/postinst
  * unzip the example files in /usr/openquake/demos

 -- Muharem Hrnjadovic <mh@foldr3.com>  Tue, 11 Oct 2011 14:55:30 +0200

python-oq-engine (0.4.4-3) natty; urgency=low

  * fix lintian warning

 -- Muharem Hrnjadovic <mh@foldr3.com>  Tue, 11 Oct 2011 14:26:25 +0200

python-oq-engine (0.4.4-2) natty; urgency=low

  * Use dh_installexamples to include the smoketests in the package.

 -- Muharem Hrnjadovic <mh@foldr3.com>  Tue, 11 Oct 2011 12:23:06 +0200

python-oq-engine (0.4.4-1) natty; urgency=low

  * fix permissions for config files in /etc/openquake (LP #850766)
  * be more intelligent about pg_hba.conf files (LP #848579)
  * add smoke tests to the package (LP #810982)

 -- Muharem Hrnjadovic <mh@foldr3.com>  Tue, 11 Oct 2011 11:47:30 +0200

python-oq-engine (0.4.3-21) natty; urgency=low

  * Remove unneeded dependency on fabric (LP: #852004)

 -- Muharem Hrnjadovic <mh@foldr3.com>  Fri, 16 Sep 2011 20:47:49 +0000

python-oq-engine (0.4.3-20) natty; urgency=low

  * Shut down celery prior to restarting postgres and setting up the database
    (LP: #846388)

 -- Muharem Hrnjadovic <mh@foldr3.com>  Sat, 10 Sep 2011 19:47:56 +0200

python-oq-engine (0.4.3-19) natty; urgency=low

  * Close all db connections in order to prevent package upgrade failures
   (LP: 846279)

 -- Muharem Hrnjadovic <mh@foldr3.com>  Sat, 10 Sep 2011 09:37:34 +0200

python-oq-engine (0.4.3-18) natty; urgency=low

  * declare the "include_defaults" flag in the openquake script (LP: #845994)

 -- Muharem Hrnjadovic <mh@foldr3.com>  Fri, 09 Sep 2011 22:38:40 +0200

python-oq-engine (0.4.3-17) natty; urgency=low

  * package the correct software revision (LP: #845583)

 -- Muharem Hrnjadovic <mh@foldr3.com>  Fri, 09 Sep 2011 15:00:05 +0200

python-oq-engine (0.4.3-16) natty; urgency=low

  * Add all required db users to pg_hba.conf (LP: #845461)

 -- Muharem Hrnjadovic <mh@foldr3.com>  Fri, 09 Sep 2011 11:25:41 +0200

python-oq-engine (0.4.3-15) natty; urgency=low

  * Remove obsolete dependency on python-geoalchemy (LP: #845439)

 -- Muharem Hrnjadovic <mh@foldr3.com>  Fri, 09 Sep 2011 10:25:25 +0200

python-oq-engine (0.4.3-14) natty; urgency=low

  * turn off 'set -x' in debian/postinst

 -- Muharem Hrnjadovic <mh@foldr3.com>  Fri, 09 Sep 2011 07:18:34 +0200

python-oq-engine (0.4.3-13) natty; urgency=low

  * Better detection of postgresql-8.4

 -- Muharem Hrnjadovic <mh@foldr3.com>  Fri, 09 Sep 2011 07:16:11 +0200

python-oq-engine (0.4.3-12) natty; urgency=low

  * detect the absence of the rabbitmq and postgres services and refrain
    from the corresponding initialization actions  (LP: #845344)

 -- Muharem Hrnjadovic <mh@foldr3.com>  Fri, 09 Sep 2011 06:47:32 +0200

python-oq-engine (0.4.3-11) natty; urgency=low

  * Fix logging sink configuration file and location.

 -- Muharem Hrnjadovic <mh@foldr3.com>  Wed, 07 Sep 2011 14:31:51 +0200

python-oq-engine (0.4.3-10) natty; urgency=low

  * Fix database user/permissions for admin schema.

 -- Muharem Hrnjadovic <mh@foldr3.com>  Wed, 07 Sep 2011 14:07:30 +0200

python-oq-engine (0.4.3-9) natty; urgency=low

  * turn off 'set -x' in debian/postinst

 -- Muharem Hrnjadovic <mh@foldr3.com>  Tue, 06 Sep 2011 17:44:37 +0200

python-oq-engine (0.4.3-8) natty; urgency=low

  * Fixed database (user) setup and general breakage (LP: #842472)

 -- Muharem Hrnjadovic <mh@foldr3.com>  Tue, 06 Sep 2011 17:42:51 +0200

python-oq-engine (0.4.3-7) natty; urgency=low

  * Fix database (user) setup (LP: #842472)
  * Copy configuration file to /etc/openquake (LP: #842468)

 -- Muharem Hrnjadovic <mh@foldr3.com>  Tue, 06 Sep 2011 15:34:17 +0200

python-oq-engine (0.4.3-6) natty; urgency=low

  * Delay the import of openquake.engine.job to allow the user to see the version
    and/or help without errors (LP: #842604)

 -- Muharem Hrnjadovic <mh@foldr3.com>  Tue, 06 Sep 2011 14:37:06 +0200

python-oq-engine (0.4.3-5) natty; urgency=low

  * Copy configuration file to /usr/openquake (LP: #842468)

 -- Muharem Hrnjadovic <mh@foldr3.com>  Tue, 06 Sep 2011 11:45:55 +0200

python-oq-engine (0.4.3-4) natty; urgency=low

  * Fix 'Architecture' field in debian/control.

 -- Muharem Hrnjadovic <mh@foldr3.com>  Mon, 05 Sep 2011 21:35:10 +0200

python-oq-engine (0.4.3-3) natty; urgency=low

  * Add Django as a dependency (LP: #830974)

 -- Muharem Hrnjadovic <mh@foldr3.com>  Mon, 05 Sep 2011 21:33:01 +0200

python-oq-engine (0.4.3-2) natty; urgency=low

  * Make db error detection smarter (LP: #819710)

 -- Muharem Hrnjadovic <mh@foldr3.com>  Mon, 05 Sep 2011 21:30:16 +0200

python-oq-engine (0.4.3-1) natty; urgency=low

  * Upstream release (LP: #839424)

 -- Muharem Hrnjadovic <mh@foldr3.com>  Mon, 05 Sep 2011 18:13:42 +0200

python-oq-engine (0.4.1-12) natty; urgency=low

  * Better error detection for schema creation output (LP #819710)
  * Remove unneeded python-guppy dependency (LP #826487)

 -- Muharem Hrnjadovic <mh@foldr3.com>  Mon, 15 Aug 2011 03:16:43 +0200

python-oq-engine (0.4.1-11) natty; urgency=low

  * Add the cache garbage collector script (LP #817541)

 -- Muharem Hrnjadovic <mh@foldr3.com>  Thu, 28 Jul 2011 16:56:33 +0200

python-oq-engine (0.4.1-10) natty; urgency=low

  * The name of the default db should be 'openquake'

 -- Muharem Hrnjadovic <mh@foldr3.com>  Tue, 26 Jul 2011 15:47:18 +0200

python-oq-engine (0.4.1-9) natty; urgency=low

  * postgresql reload after pg_hba.conf modification was missing

 -- Muharem Hrnjadovic <mh@foldr3.com>  Tue, 26 Jul 2011 15:28:52 +0200

python-oq-engine (0.4.1-8) natty; urgency=low

  * log4j.properties needs to live in the openquake source code tree
    (LP #816397)

 -- Muharem Hrnjadovic <mh@foldr3.com>  Tue, 26 Jul 2011 14:52:20 +0200

python-oq-engine (0.4.1-7) natty; urgency=low

  * Fix obsolete celeryconfig.py file.

 -- Muharem Hrnjadovic <mh@foldr3.com>  Tue, 26 Jul 2011 14:24:25 +0200

python-oq-engine (0.4.1-6) natty; urgency=low

  * Move xml schemas to the openquake source code tree (LP #816375)

 -- Muharem Hrnjadovic <mh@foldr3.com>  Tue, 26 Jul 2011 13:52:56 +0200

python-oq-engine (0.4.1-5) natty; urgency=low

  * Fix mistake in postinst (db init output in now redirected correctly)

 -- Muharem Hrnjadovic <mh@foldr3.com>  Tue, 26 Jul 2011 12:16:20 +0200

python-oq-engine (0.4.1-4) natty; urgency=low

  * database initialisation is now checked for errors

 -- Muharem Hrnjadovic <mh@foldr3.com>  Tue, 26 Jul 2011 11:25:18 +0200

python-oq-engine (0.4.1-3) natty; urgency=low

  * when invoked from postinst the sudo commands in the create_oq_schema
    script break it (since the latter is run by the postgres user)

 -- Muharem Hrnjadovic <mh@foldr3.com>  Tue, 26 Jul 2011 07:58:31 +0200

python-oq-engine (0.4.1-2) natty; urgency=low

  * get_uiapi_writer_session() has defaults (LP #815912)
  * moved the db-rooted source code tree under openquake (LP #816232)

 -- Muharem Hrnjadovic <mh@foldr3.com>  Tue, 26 Jul 2011 06:35:03 +0200

python-oq-engine (0.4.1-1) natty; urgency=low

  * OpenQuake 0.4.1 release
  * add postgresql-8.4 as a recommended package (LP #810953)
  * configure the OpenQuake database if postgres is installed (LP #810955)
  * add dependencies (LP #813961)
  * add the sticky bit to /usr/openquake (LP #810985)

 -- Muharem Hrnjadovic <mh@foldr3.com>  Thu, 21 Jul 2011 11:48:36 +0200

python-oq-engine (0.3.9-6) natty; urgency=low

  * The rabbitmq-server and redis-server packages should be merely recommended
    since we may want to install the openquake package on worker machines but
    deploy the two daemons in question elsewhere.

 -- Muharem Hrnjadovic <mh@foldr3.com>  Tue, 14 Jun 2011 20:12:50 +0200

python-oq-engine (0.3.9-5) natty; urgency=low

  * The number of celery tasks is based on the number of CPUs/cores
    (when the HAZARD_TASKS parameter is not set).

 -- Muharem Hrnjadovic <mh@foldr3.com>  Thu, 09 Jun 2011 15:15:54 +0200

python-oq-engine (0.3.9-4) natty; urgency=low

  * Create /usr/openquake in postinst

 -- Muharem Hrnjadovic <mh@foldr3.com>  Tue, 07 Jun 2011 16:43:24 +0200

python-oq-engine (0.3.9-3) natty; urgency=low

  * Added java-oq dependency

 -- Muharem Hrnjadovic <mh@foldr3.com>  Tue, 07 Jun 2011 14:58:44 +0200

python-oq-engine (0.3.9-2) natty; urgency=low

  * Added the python-geoalchemy dependency.

 -- Muharem Hrnjadovic <mh@foldr3.com>  Tue, 07 Jun 2011 10:30:02 +0200

python-oq-engine (0.3.9-1) natty; urgency=low

  * Upstream OpenQuake python sources.

 -- Muharem Hrnjadovic <mh@foldr3.com>  Mon, 06 Jun 2011 11:42:24 +0200<|MERGE_RESOLUTION|>--- conflicted
+++ resolved
@@ -1,9 +1,6 @@
   [Michele Simionato]
-<<<<<<< HEAD
   * Fixed the risk from ShakeMap feature in the case of missing IMTs
-=======
   * Added experimental support for dask
->>>>>>> 88340545
   * Added 11 new site parameters for geotechnic hazard
   * Changed the SiteCollection to store only the parameters required by the
     GSIMs
