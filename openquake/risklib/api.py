# coding=utf-8
# Copyright (c) 2010-2013, GEM Foundation.
#
# OpenQuake Risklib is free software: you can redistribute it and/or
# modify it under the terms of the GNU Affero General Public License
# as published by the Free Software Foundation, either version 3 of
# the License, or (at your option) any later version.
#
# OpenQuake Risklib is distributed in the hope that it will be useful,
# but WITHOUT ANY WARRANTY; without even the implied warranty of
# MERCHANTABILITY or FITNESS FOR A PARTICULAR PURPOSE. See the GNU
# General Public License for more details.
#
# You should have received a copy of the GNU Affero General Public
# License along with OpenQuake Risklib. If not, see
# <http://www.gnu.org/licenses/>.

import numpy
from openquake.risklib import scientific


class Classical(object):
    """
    Classical calculator. For each asset it produces:
    * a loss curve
    * a loss ratio curve
    * a set of conditional losses
    """
    def __init__(self, vulnerability_function, steps=10):
        self.vulnerability_function = vulnerability_function
        self.steps = steps
        self.loss_ratio_exceedance_matrix = (
            vulnerability_function.loss_ratio_exceedance_matrix(steps))

    def __call__(self, hazard_curves):
        return [scientific.classical(
            self.vulnerability_function,
            self.loss_ratio_exceedance_matrix,
            hazard_curve,
            self.steps)
            for hazard_curve in hazard_curves]


class ScenarioDamage(object):
    """
    Scenario damage calculator producing a damage distribution for each asset,
    i.e. a matrix NxM where N is the number of realizations of the ground
    motion field and M is the numbers of damage states. fragility_functions
    is a dictionary associating to each taxonomy a FragilityFunctionSeq object.
    """
    def __init__(self, fragility_model, fragility_functions_map):
        self.fragility_model = fragility_model
        self.fragility_functions = fragility_functions_map

    def __call__(self, ground_motion_fields):
        return [
            numpy.array([
                self.fragility_functions.ground_motion_value_fractions(gmv)
                for gmv in ground_motion_field])
            for ground_motion_field in ground_motion_fields]


class ProbabilisticEventBased(object):
    """
    Probabilistic event based calculator. For each asset it produces:
        * a set of losses
        * a loss ratio curve
        * a loss curve

    It also produces the following aggregate results:
        * aggregate loss curve
    """

    def __init__(
            self, vulnerability_function,
            time_span, tses,
            seed=None, correlation=0,
            curve_resolution=scientific.DEFAULT_CURVE_RESOLUTION):

        self.seed = seed
        self.correlation = correlation
        self.vulnerability_function = vulnerability_function
        self.time_span = time_span
        self.tses = tses
        self.curve_resolution = curve_resolution

<<<<<<< HEAD
        # needed in external calculator.
        self.loss_ratios = None  # set in __call__

    def __call__(self, ground_motion_fields):
        if not len(ground_motion_fields):
            return numpy.array([[]]), []

=======
    def __call__(self, ground_motion_fields):
        if not len(ground_motion_fields):
            return []
>>>>>>> 10de1274
        self.vulnerability_function.init_distribution(
            len(ground_motion_fields), len(ground_motion_fields[0]),
            self.seed, self.correlation)

        loss_ratios = [
            self.vulnerability_function(ground_motion_field)
            for ground_motion_field in ground_motion_fields]

        return (loss_ratios,
                [scientific.event_based(
                    asset_loss_ratios,
                    tses=self.tses, time_span=self.time_span,
                    curve_resolution=self.curve_resolution)
                    for asset_loss_ratios in loss_ratios])


class Scenario(object):
    def __init__(self, vulnerability_function, seed=None, correlation=0):
        self.seed = seed
        self.correlation = correlation
        self.vulnerability_function = vulnerability_function

    def __call__(self, ground_motion_fields):
        if not len(ground_motion_fields):
<<<<<<< HEAD
            return numpy.array([[]])
=======
            return []
>>>>>>> 10de1274

        self.vulnerability_function.init_distribution(
            len(ground_motion_fields), len(ground_motion_fields[0]),
            self.seed, self.correlation)

<<<<<<< HEAD
        return [
                self.vulnerability_function(ground_motion_field)
                for ground_motion_field in ground_motion_fields]
=======
        return [self.vulnerability_function(ground_motion_values)
                for ground_motion_values in ground_motion_fields]
>>>>>>> 10de1274
<|MERGE_RESOLUTION|>--- conflicted
+++ resolved
@@ -84,7 +84,6 @@
         self.tses = tses
         self.curve_resolution = curve_resolution
 
-<<<<<<< HEAD
         # needed in external calculator.
         self.loss_ratios = None  # set in __call__
 
@@ -92,11 +91,6 @@
         if not len(ground_motion_fields):
             return numpy.array([[]]), []
 
-=======
-    def __call__(self, ground_motion_fields):
-        if not len(ground_motion_fields):
-            return []
->>>>>>> 10de1274
         self.vulnerability_function.init_distribution(
             len(ground_motion_fields), len(ground_motion_fields[0]),
             self.seed, self.correlation)
@@ -121,21 +115,11 @@
 
     def __call__(self, ground_motion_fields):
         if not len(ground_motion_fields):
-<<<<<<< HEAD
             return numpy.array([[]])
-=======
-            return []
->>>>>>> 10de1274
 
         self.vulnerability_function.init_distribution(
             len(ground_motion_fields), len(ground_motion_fields[0]),
             self.seed, self.correlation)
 
-<<<<<<< HEAD
-        return [
-                self.vulnerability_function(ground_motion_field)
-                for ground_motion_field in ground_motion_fields]
-=======
         return [self.vulnerability_function(ground_motion_values)
-                for ground_motion_values in ground_motion_fields]
->>>>>>> 10de1274
+                for ground_motion_values in ground_motion_fields]