# -*- coding: utf-8 -*-
# vim: tabstop=4 shiftwidth=4 softtabstop=4
#
# Copyright (C) 2014-2016 GEM Foundation
#
# OpenQuake is free software: you can redistribute it and/or modify it
# under the terms of the GNU Affero General Public License as published
# by the Free Software Foundation, either version 3 of the License, or
# (at your option) any later version.
#
# OpenQuake is distributed in the hope that it will be useful,
# but WITHOUT ANY WARRANTY; without even the implied warranty of
# MERCHANTABILITY or FITNESS FOR A PARTICULAR PURPOSE.  See the
# GNU Affero General Public License for more details.
#
# You should have received a copy of the GNU Affero General Public License
# along with OpenQuake. If not, see <http://www.gnu.org/licenses/>.
from __future__ import division
import sys
import abc
import pdb
import math
import socket
import logging
import operator
import traceback
import collections

import numpy

from openquake.hazardlib.geo import geodetic
from openquake.baselib import general, hdf5
from openquake.baselib.performance import Monitor
from openquake.risklib import riskinput, __version__
from openquake.commonlib import readinput, riskmodels, datastore, source
from openquake.commonlib.oqvalidation import OqParam
from openquake.commonlib.parallel import starmap, executor
from openquake.commonlib.views import view, rst_table, stats
from openquake.baselib.python3compat import with_metaclass

get_taxonomy = operator.attrgetter('taxonomy')
get_weight = operator.attrgetter('weight')
get_trt = operator.attrgetter('trt_model_id')
get_imt = operator.attrgetter('imt')

calculators = general.CallableDict(operator.attrgetter('calculation_mode'))

Site = collections.namedtuple('Site', 'sid lon lat')

F32 = numpy.float32


class AssetSiteAssociationError(Exception):
    """Raised when there are no hazard sites close enough to any asset"""

rlz_dt = numpy.dtype([('uid', (bytes, 200)), ('weight', F32)])


def set_array(longarray, shortarray):
    """
    :param longarray: a numpy array of floats of length L >= l
    :param shortarray: a numpy array of floats of length l

    Fill `longarray` with the values of `shortarray`, starting from the left.
    If `shortarry` is shorter than `longarray`, then the remaining elements on
    the right are filled with `numpy.nan` values.
    """
    longarray[:len(shortarray)] = shortarray
    longarray[len(shortarray):] = numpy.nan


class BaseCalculator(with_metaclass(abc.ABCMeta)):
    """
    Abstract base class for all calculators.

    :param oqparam: OqParam object
    :param monitor: monitor object
    :param calc_id: numeric calculation ID
    """
    sitemesh = datastore.persistent_attribute('sitemesh')
    sitecol = datastore.persistent_attribute('sitecol')
    etags = datastore.persistent_attribute('etags')
    assetcol = datastore.persistent_attribute('assetcol')
    cost_types = datastore.persistent_attribute('cost_types')
    job_info = datastore.persistent_attribute('job_info')
    performance = datastore.persistent_attribute('performance')
    csm = datastore.persistent_attribute('composite_source_model')
    pre_calculator = None  # to be overridden
    is_stochastic = False  # True for scenario and event based calculators

    @property
    def taxonomies(self):
        return self.datastore['assetcol/taxonomies'].value

    def __init__(self, oqparam, monitor=Monitor(), calc_id=None):
        self.monitor = monitor
        self.datastore = datastore.DataStore(calc_id)
        self.monitor.calc_id = self.datastore.calc_id
        self.monitor.hdf5path = self.datastore.hdf5path
        self.datastore.export_dir = oqparam.export_dir
        self.oqparam = oqparam

    def save_params(self, **kw):
        """
        Update the current calculation parameters and save engine_version
        """
        vars(self.oqparam).update(engine_version=__version__, **kw)
        self.datastore['oqparam'] = self.oqparam  # save the updated oqparam
        self.datastore.flush()

    def set_log_format(self):
        """Set the format of the root logger"""
        fmt = '[%(asctime)s #{} %(levelname)s] %(message)s'.format(
            self.datastore.calc_id)
        for handler in logging.root.handlers:
            handler.setFormatter(logging.Formatter(fmt))

    def run(self, pre_execute=True, concurrent_tasks=None, close=True, **kw):
        """
        Run the calculation and return the exported outputs.
        """
        self.close = close
        self.set_log_format()
        logging.info('Using engine version %s', __version__)
        if (concurrent_tasks is not None and concurrent_tasks !=
                OqParam.concurrent_tasks.default):
            self.oqparam.concurrent_tasks = concurrent_tasks
        self.save_params(**kw)
        exported = {}
        try:
            if pre_execute:
                self.pre_execute()
            result = self.execute()
            self.post_execute(result)
            exported = self.export(kw.get('exports', ''))
        except KeyboardInterrupt:
            pids = ' '.join(str(p.pid) for p in executor._processes)
            sys.stderr.write(
                'You can manually kill the workers with kill %s\n' % pids)
            raise
        except:
            if kw.get('pdb'):  # post-mortem debug
                tb = sys.exc_info()[2]
                traceback.print_exc(tb)
                pdb.post_mortem(tb)
            else:
                logging.critical('', exc_info=True)
                raise
        self.clean_up()
        return exported

    def core_task(*args):
        """
        Core routine running on the workers.
        """
        raise NotImplementedError

    @abc.abstractmethod
    def pre_execute(self):
        """
        Initialization phase.
        """

    @abc.abstractmethod
    def execute(self):
        """
        Execution phase. Usually will run in parallel the core
        function and return a dictionary with the results.
        """

    @abc.abstractmethod
    def post_execute(self, result):
        """
        Post-processing phase of the aggregated output. It must be
        overridden with the export code. It will return a dictionary
        of output files.
        """

    def export(self, exports=None):
        """
        Export all the outputs in the datastore in the given export formats.

        :returns: dictionary output_key -> sorted list of exported paths
        """
        # avoid circular imports
        from openquake.commonlib.export import export as exp
        exported = {}
        individual_curves = self.oqparam.individual_curves
        if exports and isinstance(exports, tuple):
            fmts = exports
        elif exports:  # is a string
            fmts = exports.split(',')
        else:  # use passed values
            fmts = self.oqparam.exports
        for fmt in fmts:
            if not fmt:
                continue
            keys = set(self.datastore)
            if (self.oqparam.uniform_hazard_spectra and not
                    self.oqparam.hazard_maps):
                # do not export the hazard maps, even if they are there
                keys.remove('hmaps')
            for key in sorted(keys):  # top level keys
                if 'rlzs' in key and not individual_curves:
                    continue  # skip individual curves
                ekey = (key, fmt)
                if ekey not in exp:  # non-exportable output
                    continue
                with self.monitor('export'):
                    exported[ekey] = exp(ekey, self.datastore)
                logging.info('exported %s: %s', key, exported[ekey])
            # special case for uhs which is a view
            if (self.oqparam.uniform_hazard_spectra and
                    'hmaps' in self.datastore):
                ekey = ('uhs', fmt)
                exported[ekey] = exp(ekey, self.datastore)
                logging.info('exported %s: %s', key, exported[ekey])
        return exported

    def clean_up(self):
        """
        Collect the realizations and the monitoring information,
        then close the datastore.
        """
        if 'hcurves' in self.datastore:
            self.datastore.set_nbytes('hcurves')
        if 'hmaps' in self.datastore:
            self.datastore.set_nbytes('hmaps')
        self.datastore.flush()
        if self.close:  # in the engine we close later
            try:
                self.datastore.close()
            except RuntimeError:  # there could be a mysterious HDF5 error
                logging.warn('', exc_info=True)


def check_time_event(oqparam, time_events):
    """
    Check the `time_event` parameter in the datastore, by comparing
    with the periods found in the exposure.
    """
    time_event = oqparam.time_event
    if time_event and time_event not in time_events:
        raise ValueError(
            'time_event is %s in %s, but the exposure contains %s' %
            (time_event, oqparam.inputs['job_ini'], ', '.join(time_events)))


class HazardCalculator(BaseCalculator):
    """
    Base class for hazard calculators based on source models
    """
    SourceManager = source.SourceManager
    mean_curves = None  # to be overridden

    def assoc_assets_sites(self, sitecol):
        """
        :param sitecol: a sequence of sites
        :returns: a pair (filtered_sites, assets_by_site)

        The new site collection is different from the original one
        if some assets were discarded or if there were missing assets
        for some sites.
        """
        maximum_distance = self.oqparam.asset_hazard_distance
        siteobjects = geodetic.GeographicObjects(
            Site(sid, lon, lat) for sid, lon, lat in
            zip(sitecol.sids, sitecol.lons, sitecol.lats))
        assets_by_sid = general.AccumDict()
        for assets in self.assets_by_site:
            if len(assets):
                lon, lat = assets[0].location
                site, _ = siteobjects.get_closest(lon, lat, maximum_distance)
                if site:
                    assets_by_sid += {site.sid: list(assets)}
        if not assets_by_sid:
            raise AssetSiteAssociationError(
                'Could not associate any site to any assets within the '
                'maximum distance of %s km' % maximum_distance)
        mask = numpy.array([sid in assets_by_sid for sid in sitecol.sids])
        assets_by_site = [assets_by_sid.get(sid, []) for sid in sitecol.sids]
        return sitecol.filter(mask), numpy.array(assets_by_site)

    def count_assets(self):
        """
        Count how many assets are taken into consideration by the calculator
        """
        return sum(len(assets) for assets in self.assets_by_site)

    def compute_previous(self):
        precalc = calculators[self.pre_calculator](
            self.oqparam, self.monitor('precalculator'),
            self.datastore.calc_id)
        precalc.run()
        if 'scenario' not in self.oqparam.calculation_mode:
            self.csm = precalc.csm
        pre_attrs = vars(precalc)
        for name in ('riskmodel', 'assets_by_site'):
            if name in pre_attrs:
                setattr(self, name, getattr(precalc, name))

    def read_previous(self, precalc_id):
        parent = datastore.read(precalc_id)
        self.datastore.set_parent(parent)
        # copy missing parameters from the parent
        params = {name: value for name, value in
                  vars(parent['oqparam']).items()
                  if name not in vars(self.oqparam)}
        self.save_params(**params)
        self.read_risk_data()

    def basic_pre_execute(self):
        self.read_risk_data()
        if 'source' in self.oqparam.inputs:
            with self.monitor(
                    'reading composite source model', autoflush=True):
                self.csm = readinput.get_composite_source_model(self.oqparam)
                self.datastore['csm_info'] = self.csm.info
                self.rup_data = {}
        self.init()
        if 'source' in self.oqparam.inputs:
            with self.monitor('managing sources', autoflush=True):
                self.send_sources()
            self.manager.store_source_info(self.datastore)
            attrs = self.datastore.hdf5['composite_source_model'].attrs
            attrs['weight'] = self.csm.weight
            attrs['filtered_weight'] = self.csm.filtered_weight
            attrs['maxweight'] = self.csm.maxweight

    def pre_execute(self):
        """
        Check if there is a pre_calculator or a previous calculation ID.
        If yes, read the inputs by invoking the precalculator or by retrieving
        the previous calculation; if not, read the inputs directly.
        """
        job_info = hdf5.LiteralAttrs()
        if self.pre_calculator is not None:
            # the parameter hazard_calculation_id is only meaningful if
            # there is a precalculator
            precalc_id = self.oqparam.hazard_calculation_id
            if precalc_id is None:  # recompute everything
                self.compute_previous()
            else:  # read previously computed data
                self.read_previous(precalc_id)
            self.init()
        else:  # we are in a basic calculator
            self.basic_pre_execute()
            if 'source' in self.oqparam.inputs:
<<<<<<< HEAD
                vars(job_info).update(readinput.get_job_info(
                    self.oqparam, self.csm, self.sitecol))
=======
                with self.monitor('managing sources', autoflush=True):
                    self.taskman = self.send_sources()
                attrs = self.datastore.hdf5['composite_source_model'].attrs
                attrs['weight'] = self.csm.weight
                attrs['filtered_weight'] = self.csm.filtered_weight
                attrs['maxweight'] = self.csm.maxweight
>>>>>>> 356b1e3b

        job_info.hostname = socket.gethostname()
        if hasattr(self, 'riskmodel'):
            job_info.require_epsilons = bool(self.riskmodel.covs)
        self.job_info = job_info
        self.datastore.flush()
        try:
            csm_info = self.datastore['csm_info']
        except KeyError:
            pass
        else:
            csm_info.gsim_lt.check_imts(self.oqparam.imtls)

    def init(self):
        """
        To be overridden to initialize the datasets needed by the calculation
        """
        self.random_seed = None
        if 'csm_info' in self.datastore or 'csm_info' in self.datastore.parent:
            self.rlzs_assoc = self.datastore['csm_info'].get_rlzs_assoc()
        else:  # build a fake; used by risk-from-file calculators
            self.datastore['csm_info'] = fake = source.CompositionInfo.fake()
            self.rlzs_assoc = fake.get_rlzs_assoc()
        self.datastore['realizations'] = numpy.array(
            [(r.uid, r.weight) for r in self.rlzs_assoc.realizations], rlz_dt)

    def read_exposure(self):
        """
        Read the exposure, the riskmodel and update the attributes .exposure,
        .sitecol, .assets_by_site, .cost_types, .taxonomies.
        """
        logging.info('Reading the exposure')
        with self.monitor('reading exposure', autoflush=True):
            self.exposure = readinput.get_exposure(self.oqparam)
            arefs = numpy.array(self.exposure.asset_refs)
            self.datastore['asset_refs'] = arefs
            self.datastore.set_attrs('asset_refs', nbytes=arefs.nbytes)
            all_cost_types = set(self.oqparam.all_cost_types)
            fname = self.oqparam.inputs['exposure']
            self.cost_calculator = readinput.get_exposure_lazy(
                fname, all_cost_types)[-1]
            self.sitecol, self.assets_by_site = (
                readinput.get_sitecol_assets(self.oqparam, self.exposure))
            if len(self.exposure.cost_types):
                self.cost_types = self.exposure.cost_types

    def load_riskmodel(self):
        """
        Read the risk model and set the attribute .riskmodel.
        The riskmodel can be empty for hazard calculations.
        Save the loss ratios (if any) in the datastore.
        """
        rmdict = riskmodels.get_risk_models(self.oqparam)
        if not rmdict:  # can happen only in a hazard calculation
            return
        self.oqparam.set_risk_imtls(rmdict)
        self.save_params()  # re-save oqparam
        self.riskmodel = rm = readinput.get_risk_model(self.oqparam, rmdict)
        if 'taxonomies' in self.datastore:
            # check that we are covering all the taxonomies in the exposure
            missing = set(self.taxonomies) - set(rm.taxonomies)
            if rm and missing:
                raise RuntimeError('The exposure contains the taxonomies %s '
                                   'which are not in the risk model' % missing)

        # save the risk models and loss_ratios in the datastore
        for taxonomy, rmodel in rm.items():
            self.datastore['composite_risk_model/' + taxonomy] = (
                rmodel.risk_functions)
            if hasattr(rmodel, 'retro_functions'):
                self.datastore[
                    'composite_risk_model/%s-retrofitted' % taxonomy] = (
                        rmodel.retro_functions)
        attrs = self.datastore['composite_risk_model'].attrs
        attrs['loss_types'] = rm.loss_types
        attrs['min_iml'] = sorted(rm.get_min_iml().items())
        if rm.damage_states:
            attrs['damage_states'] = rm.damage_states
        self.datastore['loss_ratios'] = rm.get_loss_ratios()
        self.datastore.set_nbytes('composite_risk_model')
        self.datastore.set_nbytes('loss_ratios')
        self.datastore.hdf5.flush()

    def read_risk_data(self):
        """
        Read the exposure (if any), the risk model (if any) and then the
        site collection, possibly extracted from the exposure.
        """
        oq = self.oqparam
        with self.monitor('reading site collection', autoflush=True):
            haz_sitecol = readinput.get_site_collection(oq)
        if haz_sitecol is not None:
            logging.info('Read %d hazard site(s)', len(haz_sitecol))

        oq_hazard = (self.datastore.parent['oqparam']
                     if self.datastore.parent else None)
        if 'exposure' in oq.inputs:
            self.read_exposure()
            self.load_riskmodel()  # must be called *after* read_exposure
            num_assets = self.count_assets()
            if self.datastore.parent:
                haz_sitecol = self.datastore.parent['sitecol']
            if haz_sitecol is not None and haz_sitecol != self.sitecol:
                with self.monitor('assoc_assets_sites'):
                    self.sitecol, self.assets_by_site = \
                        self.assoc_assets_sites(haz_sitecol.complete)
                ok_assets = self.count_assets()
                num_sites = len(self.sitecol)
                logging.warn('Associated %d assets to %d sites, %d discarded',
                             ok_assets, num_sites, num_assets - ok_assets)
        elif oq_hazard and 'exposure' in oq_hazard.inputs:
            logging.info('Re-using the already imported exposure')
            self.load_riskmodel()
        else:  # no exposure
            self.load_riskmodel()
            self.sitecol = haz_sitecol

        if oq_hazard:
            parent = self.datastore.parent
            if 'assetcol' in parent:
                check_time_event(oq, parent['assetcol'].time_events)
            if oq_hazard.time_event and oq_hazard.time_event != oq.time_event:
                raise ValueError(
                    'The risk configuration file has time_event=%s but the '
                    'hazard was computed with time_event=%s' % (
                        oq.time_event, oq_hazard.time_event))

        # save mesh and asset collection
        self.save_mesh()
        if hasattr(self, 'assets_by_site'):
            self.assetcol = riskinput.AssetCollection(
                self.assets_by_site, self.cost_calculator, oq.time_event,
                time_events=sorted(self.exposure.time_events) or '')
        elif hasattr(self, 'assetcol'):
            self.assets_by_site = self.assetcol.assets_by_site()

    def save_mesh(self):
        """
        Save the mesh associated to the complete sitecol in the HDF5 file
        """
        if ('sitemesh' not in self.datastore and
                'sitemesh' not in self.datastore.parent):
            col = self.sitecol.complete
            mesh_dt = numpy.dtype([('lon', F32), ('lat', F32)])
            self.sitemesh = numpy.array(list(zip(col.lons, col.lats)), mesh_dt)

    def is_tiling(self):
        """
        :returns:
            True if the calculator produces more than one tile, False otherwise
        """
        return (self.oqparam.calculation_mode == 'classical' and
                len(self.sitecol) > self.oqparam.sites_per_tile)

    def send_sources(self):
        """
        Filter/split and send the sources to the workers.
        :returns: a :class:`openquake.commonlib.parallel.TaskManager`
        """
        oq = self.oqparam
        tiles = [self.sitecol]
        self.num_tiles = 1
        if self.is_tiling():
            hint = math.ceil(len(self.sitecol) / oq.sites_per_tile)
            tiles = self.sitecol.split_in_tiles(hint)
            self.num_tiles = len(tiles)
            logging.info('Generating %d tiles of %d sites each',
                         self.num_tiles, len(tiles[0]))
        manager = source.SourceManager(
            self.csm, oq.maximum_distance, self.datastore,
            self.monitor.new(oqparam=oq), self.random_seed,
            oq.filter_sources, num_tiles=self.num_tiles)
        tm = starmap(self.core_task.__func__, manager.gen_args(tiles))
        manager.store_source_info(self.datastore)
        return tm

    def save_data_transfer(self, taskmanager):
        """
        Save information about the data transfer in the risk calculation
        as attributes of agg_loss_table
        """
        if taskmanager.received:  # nothing is received when OQ_DISTRIBUTE=no
            tname = taskmanager.name
            self.datastore.save('job_info', {
                tname + '_sent': taskmanager.sent,
                tname + '_max_received_per_task': max(taskmanager.received),
                tname + '_tot_received': sum(taskmanager.received),
                tname + '_num_tasks': len(taskmanager.received)})

    def post_process(self):
        """For compatibility with the engine"""


class RiskCalculator(HazardCalculator):
    """
    Base class for all risk calculators. A risk calculator must set the
    attributes .riskmodel, .sitecol, .assets_by_site, .exposure
    .riskinputs in the pre_execute phase.
    """
    extra_args = ()  # to be overridden in subclasses

    def check_poes(self, curves_by_trt_gsim):
        """Overridden in ClassicalDamage"""

    def make_eps(self, num_ruptures):
        """
        :param num_ruptures: the size of the epsilon array for each asset
        """
        oq = self.oqparam
        with self.monitor('building epsilons', autoflush=True):
            return riskinput.make_eps(
                self.assets_by_site, num_ruptures,
                oq.master_seed, oq.asset_correlation)

    def build_riskinputs(self, hazards_by_key, eps=numpy.zeros(0)):
        """
        :param hazards_by_key:
            a dictionary key -> IMT -> array of length num_sites
        :param eps:
            a matrix of epsilons (possibly empty)
        :returns:
            a list of RiskInputs objects, sorted by IMT.
        """
        self.check_poes(hazards_by_key)
        imtls = self.oqparam.imtls
        if not set(self.oqparam.risk_imtls) & set(imtls):
            rsk = ', '.join(self.oqparam.risk_imtls)
            haz = ', '.join(imtls)
            raise ValueError('The IMTs in the risk models (%s) are disjoint '
                             "from the IMTs in the hazard (%s)" % (rsk, haz))
        num_tasks = math.ceil((self.oqparam.concurrent_tasks or 1) /
                              len(imtls))
        with self.monitor('building riskinputs', autoflush=True):
            riskinputs = []
            idx_weight_pairs = [
                (i, len(assets))
                for i, assets in enumerate(self.assets_by_site)]
            blocks = general.split_in_blocks(
                idx_weight_pairs, num_tasks, weight=operator.itemgetter(1))
            for block in blocks:
                indices = numpy.array([idx for idx, _weight in block])
                reduced_assets = self.assets_by_site[indices]
                # dictionary of epsilons for the reduced assets
                reduced_eps = collections.defaultdict(F32)
                if len(eps):
                    for assets in reduced_assets:
                        for asset in assets:
                            reduced_eps[asset.ordinal] = eps[asset.ordinal]

                # collect the hazards by key into hazards by imt
                hdata = collections.defaultdict(lambda: [{} for _ in indices])
                for key, hazards_by_imt in hazards_by_key.items():
                    for imt in imtls:
                        hazards_by_site = hazards_by_imt[imt]
                        for i, haz in enumerate(hazards_by_site[indices]):
                            hdata[imt][i][key] = haz
                # build the riskinputs
                for imt in hdata:
                    ri = self.riskmodel.build_input(
                        imt, hdata[imt], reduced_assets, reduced_eps)
                    if ri.weight > 0:
                        riskinputs.append(ri)
            assert riskinputs
            logging.info('Built %d risk inputs', len(riskinputs))
            return sorted(riskinputs, key=self.riskinput_key)

    def riskinput_key(self, ri):
        """
        :param ri: riskinput object
        :returns: the IMT associated to it
        """
        return ri.imt

    def execute(self):
        """
        Parallelize on the riskinputs and returns a dictionary of results.
        Require a `.core_task` to be defined with signature
        (riskinputs, riskmodel, rlzs_assoc, monitor).
        """
        self.monitor.oqparam = self.oqparam
        rlz_ids = getattr(self.oqparam, 'rlz_ids', ())
        if rlz_ids:
            self.rlzs_assoc = self.rlzs_assoc.extract(rlz_ids)
        all_args = ((riskinput, self.riskmodel, self.rlzs_assoc) +
                    self.extra_args + (self.monitor,)
                    for riskinput in self.riskinputs)
        res = starmap(self.core_task.__func__, all_args).reduce()
        return res


@view.add('task_info')
def view_task_info(token, dstore):
    """
    Display statistical information about the tasks performance
    """
    pdata = dstore['performance_data'].value
    tasks = [calc.core_task.__name__ for calc in calculators.values()]
    data = ['measurement mean stddev min max num_tasks'.split()]
    for task in set(tasks):  # strip duplicates
        records = pdata[pdata['operation'] == 'total ' + task]
        if len(records):
            for stat in ('time_sec', 'memory_mb'):
                val = records[stat]
                data.append(stats(task + '.' + stat, val))
    if len(data) == 1:
        return 'Not available'
    return rst_table(data)<|MERGE_RESOLUTION|>--- conflicted
+++ resolved
@@ -320,8 +320,7 @@
         self.init()
         if 'source' in self.oqparam.inputs:
             with self.monitor('managing sources', autoflush=True):
-                self.send_sources()
-            self.manager.store_source_info(self.datastore)
+                self.taskman = self.send_sources()
             attrs = self.datastore.hdf5['composite_source_model'].attrs
             attrs['weight'] = self.csm.weight
             attrs['filtered_weight'] = self.csm.filtered_weight
@@ -346,17 +345,8 @@
         else:  # we are in a basic calculator
             self.basic_pre_execute()
             if 'source' in self.oqparam.inputs:
-<<<<<<< HEAD
                 vars(job_info).update(readinput.get_job_info(
                     self.oqparam, self.csm, self.sitecol))
-=======
-                with self.monitor('managing sources', autoflush=True):
-                    self.taskman = self.send_sources()
-                attrs = self.datastore.hdf5['composite_source_model'].attrs
-                attrs['weight'] = self.csm.weight
-                attrs['filtered_weight'] = self.csm.filtered_weight
-                attrs['maxweight'] = self.csm.maxweight
->>>>>>> 356b1e3b
 
         job_info.hostname = socket.gethostname()
         if hasattr(self, 'riskmodel'):
