--- conflicted
+++ resolved
@@ -300,13 +300,8 @@
         lrem = numpy.empty((len(loss_ratios), len(self.imls)))
         for row, loss_ratio in enumerate(loss_ratios):
             for col, (mean_loss_ratio, stddev) in enumerate(
-<<<<<<< HEAD
                     zip(self.mean_loss_ratios, self._stddevs)):
-                lrem[row, col] = self.distribution.survival(
-=======
-                    zip(self.mean_loss_ratios, self.stddevs)):
                 lrem[row, col] = self._distribution.survival(
->>>>>>> 664b82f6
                     loss_ratio, mean_loss_ratio, stddev)
         return lrem
 
@@ -955,12 +950,7 @@
         an array of M probabilities of occurrence where M is the numbers
         of damage states.
     """
-<<<<<<< HEAD
-    spi = fragility_functions.steps_per_interval
-    if spi and spi > 1:  # interpolate
-=======
     if steps_per_interval > 1:  # interpolate
->>>>>>> 664b82f6
         imls = numpy.array(fragility_functions._interp_imls)
         min_val, max_val = hazard_imls[0], hazard_imls[-1]
         assert min_val > 0, hazard_imls  # sanity check
