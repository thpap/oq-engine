--- conflicted
+++ resolved
@@ -250,28 +250,19 @@
         self.assertEqualFiles('expected/realizations.csv', fname)
 
     def test_case_7(self):
-        # 2 models x 3 GMPEs, 200 samples * 10 SES
+        # 2 models x 3 GMPEs, 1000 samples * 10 SES
         expected = [
             'hazard_curve-mean.csv',
         ]
         out = self.run_calc(case_7.__file__, 'job.ini', exports='csv')
         aw = extract(self.calc.datastore, 'realizations')
         dic = countby(aw.array, 'branch_path')
-<<<<<<< HEAD
-        self.assertEqual({b'b11~BA': 32,  # w = .6 * .5 = .30
-                          b'b11~CB': 16,  # w = .6 * .3 = .18
-                          b'b11~CY': 17,  # w = .6 * .2 = .12
-                          b'b12~BA': 11,  # w = .4 * .5 = .20
-                          b'b12~CB': 13,  # w = .4 * .3 = .12
-                          b'b12~CY': 11},  # w = .4 * .2 = .08
-=======
-        self.assertEqual({b'b11~BA': 59,   # w = .6 * .5 = .30
-                          b'b11~CB': 36,   # w = .6 * .3 = .18
-                          b'b11~CY': 26,   # w = .6 * .2 = .12
-                          b'b12~BA': 43,   # w = .4 * .5 = .20
-                          b'b12~CB': 21,   # w = .4 * .3 = .12
-                          b'b12~CY': 15},  # w = .4 * .2 = .08
->>>>>>> 37d8b47e
+        self.assertEqual({b'b11~BA': 332,  # w = .6 * .5 = .30
+                          b'b11~CB': 169,  # w = .6 * .3 = .18
+                          b'b11~CY': 108,  # w = .6 * .2 = .12
+                          b'b12~BA': 193,  # w = .4 * .5 = .20
+                          b'b12~CB': 115,  # w = .4 * .3 = .12
+                          b'b12~CY': 83},  # w = .4 * .2 = .08
                          dic)
 
         fnames = out['hcurves', 'csv']
