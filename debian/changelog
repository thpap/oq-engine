  [Michele Simionato]
<<<<<<< HEAD
  * Ported the disaggregation calculator to oq-lite
=======
  * Fixed a small bug in classical_damage for steps_per_interval = 1
>>>>>>> 975999c7

python-oq-risklib (0.10.0-0~precise01) precise; urgency=low

  [Michele Simionato]
  * Ported the classical_bcr calculator to oq-lite
  * Added a check on the uniform_hazard_spectra parameter depending on the IMTs
  * Fixed a sorting error in the CSV exporters by asset
  * Fully ported the classical_risk calculator to oq-lite
  * Removed the (unused and experimental) loss fractions functionality from
    the classical_risk calculator
  * Added a check for the case of no assets within the region
  * Fixed the check for missing taxonomies in the risk model
  * Added `--profile` flag to oq-lite run
  * The performance info has been moved fully in the datastore
  * Saved one loss table per realization in the datastore
  * Fixed a bug in the oq-lite exporter of the hazard maps
  * Removed a spurious comma from the rupture tag
  * Removed the epsilon_sampling feature from event_based_risk

 -- Matteo Nastasi (GEM Foundation) <nastasi@openquake.org>  Mon, 14 Dec 2015 10:12:22 +0100

python-oq-risklib (0.9.0-0~precise01) precise; urgency=low

  [Graeme Weatherill]
  * Added fault geometry epistemic uncertainties to the source model logic tree

  [Michele Simionato]
  * Fixed the `oq-lite show --rlzs` command
  * Fixed a minor bug in the source writer for nodalPlane nodes
  * Added an attribute `discretization` to `areaGeometry` nodes
  * Added a command oq-lite show_attrs to display the attributes of a HDF5
    dataset
  * Added flags `asset_loss_table` (default False) and `avg_losses`
    (default True) to build the event loss table and the average losses
    per asset respectively
  * Added a check on the cost types read from the exposure

  [Matteo Nastasi]
  * Demos moved to /usr/share/openquake/risklib

  [Michele Simionato]
  * Added outputs `agg_curve-rlzs` and `agg_curve-stats` in the HDF5 file
  * Changed the storage of the event based risk outputs in the HDF5 file
  * Added a consistency check between the risk model keys in the job.ini and
    the risk model files
  * Scenario Risk and Scenario Damage calculators can work with a single
    configuration file now
  * When computing insured losses for an exposure without deductible and
    insuredLimit, raise an error early
  * Improved the export names of the oq-lite calculators
  * Updated all the risk demos
  * Changed the EventBasedRisk demo to produce loss curves
  * Fixed a bug with the error management: now a critical error in the
    the pre-calculation stops the whole computation and there is a single
    traceback
  * Improved the memory consumption and data transfer of the event_based_risk
    calculator
  * All data of a computation are now stored in a single calc_XXX.hdf5 file
  * The ProbabilisticEventBased risk demo works with a single job.ini
  * Added support for NRML 0.5 for fragility functions and deprecated NRML 0.4
  * Added a ConsequenceModel parser and implemented the calculation of
    consequences in the scenario_damage calculator

  [Matteo Nastasi]
  * Imposed version for python-h5py dependency, Ubuntu 12.04 will use
    backported version from GEM repository

  [Michele Simionato]
  * Added a test for a bug of h5py version 2.0.1
  * Added a check for specific_assets not in the exposure
  * Added XML exports for the hazard curves
  * Enhanced the .rst report with info about the exposure and the source model
  * Changed the PerformanceMonitor to write only on the controller
  * Introduced HDF5 outputs for the scenario_risk calculator
  * Introduced HDF5 outputs for the scenario_damage calculator
  * Added the ability to read scenario NRML files
  * Silenced an ElementTree warning
  * Added a test with multiple assets on the same site
  * Improved the error message for invalid exposures
  * Fixed a few tests on Windows

 -- Matteo Nastasi (GEM Foundation) <nastasi@openquake.org>  Tue, 17 Nov 2015 10:57:39 +0100

python-oq-risklib (0.8.0-0~precise01) precise; urgency=low

  [Michele Simionato]
  * Added a --pdb flag
  * Added validation to the source IDs
  * It is now possible to pass arguments to the GSIMs in the logic tree file
  * Added data transfer information to the CSV reports
  * Fixed several bugs in the ebr calculator
  * The composite source model is saved in the HDF5 file
  * Added a command 'oq-lite info --report job.ini' to produce a report
    on a calculation without running it
  * Negative calculations IDs are recognized in the oq-lite commands
  * The GMFs are saved in the HDF5 file
  * Added vulnerability functions with Probability Mass Function
  * oq-lite has now a 'reduce' command to reduce large computations
  * The epsilon_matrix is now saved in HDF5 format
  * Fixed a bug in apply_reduce when the first argument is a numpy array
  * Added a functionality 'write_source_model' to serialize sources in XML

 -- Matteo Nastasi (GEM Foundation) <nastasi@openquake.org>  Wed, 23 Sep 2015 15:17:28 +0200

python-oq-risklib (0.7.2-0~precise01) precise; urgency=low

  [Matteo Nastasi]
  * Packaging system improvement

  [Michele Simionato]
  * Fixed an ordering bug in the GSIM logic tree

 -- Matteo Nastasi (GEM Foundation) <nastasi@openquake.org>  Fri, 05 Jun 2015 11:55:09 +0200

python-oq-risklib (0.7.1-0~precise01) precise; urgency=low

  [Michele Simionato]
  * Fixed an export bug in the scenario_damage calculator: now the case of
    multiple assets on the same location is treated correctly

 -- Matteo Nastasi (GEM Foundation) <nastasi@openquake.org>  Wed, 20 May 2015 09:58:07 +0200

python-oq-risklib (0.7.0-1~precise01) precise; urgency=low

  [Matteo Nastasi, Daniele Viganò]
  * Fixed dependencies version management

 -- Matteo Nastasi (GEM Foundation) <nastasi@openquake.org>  Thu, 07 May 2015 13:56:09 +0200

python-oq-risklib (0.7.0-0~precise01) precise; urgency=low

  [Matteo Nastasi, Daniele Viganò]
  * Add binary package support for both Ubuntu 12.04 (Precise)
    and Ubuntu 14.04 (Trusty)

  [Michele Simionato]
  * Added a check on invalid IMTs when using the JB2009 correlation model
  * Made sure that the site collection is ordered by (lon, lat) in all cases
  * Extended the scenario calculators so that they can manage multiple GSIMs
    at the same time
  * Ported the event_based calculator to oq-lite (except disaggregation)
  * Introduced a DataStore class to save either generic pickled objects or
    numpy arrays; if installed, it can use the h5py library
  * Added defaults to the parameters in job.ini
  * Extended the 'oq-lite info' command to plot some useful informations
    about the source model
  * Ported the classical_risk calculator to oq-lite
  * Added an 'oq-lite pick_rlzs' command to display the distance of the
    hazard curves from the mean, by using the RMSEP distance
  * Ported the scenario_risk calculator to oq-lite
  * Added a check to forbid exposures with an asset number=0
  * In the tests you can compare for equality files containing numbers, possibly
    ignoring the last digits
  * Increased the number of SES generated by the demo
    ProbabilisticEventBased from 10 to 200
  * For the event based calculator, print the site index where the discrepancy
    with the classical hazard curves is greater
  * Now the engine is able to gunzip transparently the logic tree files too
  * Added a convergency test for the hazard curves generated by the event
    based calculator when the number of samples is high
  * Added a script to reduce large source models and large exposure models
  * Fixed a bug in the NRML writer for nodes with value=0
  * Added a 'plot' command to oq-lite

 -- Matteo Nastasi (GEM Foundation) <nastasi@openquake.org>  Thu, 07 May 2015 10:51:21 +0200

python-oq-risklib (0.6.0-1) precise; urgency=low

  [Matteo Nastasi]
  * Wrong oq-hazardlib version dependency fixed

 -- Matteo Nastasi (GEM Foundation) <nastasi@openquake.org>  Fri, 27 Feb 2015 11:54:22 +0100

python-oq-risklib (0.6.0-0) precise; urgency=low

  [Michele Simionato]
  * Changed the event based risk demo to use fully the specific assets feature
  * Implemented export of SESCollections
  * Classical tiling calculator in oq-lite
  * Raise an error if there are assets missing the number attribute
  * Added a prefilter flag
  * Moved the management of zipfiles into oq-lite
  * Export lon and lat in the hazard curves
  * Simplified the management of GMPE logic tree realizations
  * Towards supporting Ubuntu 14.04
  * Fixed error when minIML|maxIML are missing in the fragility model
  * Ported the generation of UHS curves into risklib
  * Better error message for duplicated IMLs
  * Implemented hazard map export in oq-lite
  * Create the export_dir if possible
  * Moved the demos inside oq-risklib
  * Now sites can be extracted from the site_model.xml file
  * Fixed the oversampling bug
  * Added a warning in case of oversampling
  * Provided a user-friendly string representation of the class RlzsAssoc
  * Added classical damage QA tests
  * Add a test case for sampling two source models of different weight
  * Implemented classical damage calculator
  * Moved hazard maps and mean and quantile functions from the engine into risklib
  * Added a check for duplicated branchset IDs
  * If export_dir is not given, save on $HOME

 -- Matteo Nastasi (GEM Foundation) <nastasi@openquake.org>  Wed, 25 Feb 2015 17:04:04 +0100

python-oq-risklib (0.5.1-0) precise; urgency=low

  * consistency in version management between debian/ubuntu package and
    library from git sources

 -- Matteo Nastasi (GEM Foundation) <nastasi@openquake.org>  Thu, 18 Dec 2014 15:42:53 +0100

python-oq-risklib (0.5.0-1) precise; urgency=low

  * Fixed version in the documentation
  * Removed an incorrect warning
  * Scenario damage tests
  * Added a DamageWriter class and the expected outputs for the ScenarioDamage
    QA tests
  * Improve the error message when the user sets the wrong calculation_mode
  * Moved get_realizations from the engine into commonlib
  * Added more validation to dictionaries
  * Added a new parameter complex_fault_mesh_spacing
  * Ported the scenario tests to oq-lite
  * Added a get_params utility
  * Simplified the monitoring
  * Add the QA tests data removed from the engine
  * Added a forgotten .rst file
  * Use shallow-clone to improve CI builds speed
  * Fix documentation
  * Merged commonlib inside risklib
  * Move the calculation of input/output weights into commonlib
  * The export_dir is now always given
  * Small fixes to commonlib
  * Better error message for regions that cannot be discretized
  * Fixed precision
  * Add a facility to read source models in commonlib
  * Add an hard limit to check_mem_usage()
  * Fixed test_different_levels_ok
  * Removed an excessive validation
  * Added a validation is_valid_hazard_curves
  * Reverted the check on duplicated vulnerabilitySetID
  * Improved the validation of vulnerability models
  * Examples, tests and notebook for the feature of oq-lite
  * Some refactoring of the classes RiskModel and RiskInput
  * Basic support for risk calculators in commonlib
  * Building the documentation of risklib and some refactoring
  * Build the documentation of commonlib
  * Support of the oq-lite command-line tool
  * Converting the region_constraint into a WKT polygon in commonlib, not in
    the engine
  * Fixed a subtle ImportError
  * Added a forgotten file
  * Support for the simplification of the risk calculators
  * Rewritten the RiskModel class and refactored the Workflow classes
  * Loss per event per asset
  * Dependency check
  * Updated version of risklib
  * Merged nrmllib inside commonlib
  * Added get_exposure and some refactoring
  * Changed the RiskModel API
  * The investigationTime attribute is optional
  * Use the new validation mechanism for vulnerability/fragility functions
  * Reflected the change in risklib
  * Fixed typo in an error message
  * reversed edges to make complex surface comply with Aki & Richards conven...
  * Moved the node context manager to the node library
  * Better debugging representation of a node
  * The maximum_distance must be mandatory in all hazard calculators
  * Restored the NrmlHazardlibConverter
  * Used PlanarSurface.from_corner_points
  * Improved the validation on PMF
  * Added a generic SourceConverter class for all sources, including the
    NonParametric ones
  * Added a lazy function read_nodes
  * Added a "node_factory" validation facility to the node library
  * Rewritten the openquake validation mechanism; now it is done in commonlib
  * Support validation code for the engine
  * Added a few validation functions
  * Added a validation on the GSIM name
  * Added MeanLossTestCase and some comments/docstrings
  * Small improvements
  * Logging the size of received data, to assess the stress on rabbitmq
  * Parallel filtering
  * Fixed the branch ordering
  * Ordering the sources after splitting-filtering them
  * Added an EpsilonProvider class
  * Introduced get_epsilons
  * Improved the splitting mechanism
  * Fix an ordering on the exported GMF
  * Moved parse_config from the engine to commonlib
  * Given a proper ordering to BranchTuples
  * Decoupled the sampling logic from the GsimLogicTree class
  * Get more information about the number of realizations in full enumeration
  * Small refactoring of the block-splitting routines
  * Fixed the sampling in GsimLogicTree
  * Small changes to support the refactoring on the engine side
  * packager.sh: missing update fixed
  * Risk loaders
  * Added a property .imts to the RiskModel class
  * The rupture seed is now visible in the XML file
  * Made explicit the dependence from the getters
  * GMPE logic tree fix
  * Many improvements to make the SourceCollector more usable from the
    command-line
  * Fix for the case of empty SES
  * Add a debug flag to enable set -x in packager.sh
  * Improved the SourceCollector
  * Fix gmf duplication
  * Removed logictree.enumerate_paths
  * Moved modules to manage sources and logic trees from the engine
  * Minor refactoring of scientific.scenario_damage
  * Reflected the API change in risklib
  * Refactoring of risklib needed to solve the problem of the block size
    dependence
  * Remove CalculationUnit
  * Removed some useless code from risklib
  * Fix branch var to be compliant within the new CI git plugin
  * Updates Copyright to 2014
  * rupture_to_element facility
  * Ci devtest
  * Renamed common->commonlib
  * Add setup.py
  * Improved validation and some cleanup
  * Decouple the gsim logic tree from the SES output and remove dead code
  * Moved the tests directory inside the package
  * Refactored the conversion library
  * More work on the conversion/validation library
  * Add loss type to risk outputs
  * Pull request for the validation library
  * Standard Loss map GeoJSON
  * Exporting the GMF in XML should not require keeping all the tree in memory
  * No unicode + StringIO in tests
  * Fix parsing of isAbsolute
  * Insured loss curves statistics
  * Csv tools
  * Fixed the streaming xml writer
  * Hazard Curve GeoJSON parser
  * GeoJSON map node values should be floats
  * Node library
  * Ruptures now have a tag attribute
  * Revise insured losses algorithm
  * Added an InvalidFile exception
  * Add stdDevLoss field
  * Compute Curve stats
  * Implemented a StreamingXMLWriter
  * Minor optimizations by using memoization
  * Fix quantile maps computation
  * Fix Asset statistics
  * NRML parsers/writers should be able to accept either file paths or
    file-like objects
  * Refactoring: added risk workflows
  * Add '__version__' to package init
  * Hazard map GeoJSON writer
  * GeoJSON LossMap Writer
  * Remove 'ndenumerate'

 -- Matteo Nastasi (GEM Foundation) <nastasi@openquake.org>  Wed, 10 Dec 2014 11:17:03 +0100

python-oq-risklib (0.3.0-1) precise; urgency=low

  * Lxc sandbox - improved CI with sandboxed source tests (LP: #1177319)
  * Refactoring: remove curve module (LP: #1174231)
  * Update Event Based algorithm (LP: #1168446)
  * Fix sampling in lognormaldistribution when mean = 0, covs = 0
    (LP: #1167863)
  * Strictly increasing vulnerability function in classical calculator
    (LP: #1165076)
  * Added concurrent.futures to risklib (temporary solution)
  * Update average loss formula (LP: #1156557)
  * Added AGPL license file
  * Refactoring needed to support Structure dependent IMT in scenario damage
    (LP: #1154549)
  * Implemented scenario_damage and scenario directly in risklib (LP: #1154110)
  * Make the risklib able to read csv inputs (LP: #1154110)
  * Fix OQ Engine fails working end-to-end when there is a different number of
    gmvs per site (LP: #1144388)
  * Fix Insured losses computation
  * Removed Asset and AssetOutput classes
  * Small refactoring of the FragilityFunctions so that it is easier to
    instantiate them from the FragilityModelParser in nrml (LP: #1100235)

 -- Matteo Nastasi (GEM Foundation) <nastasi@openquake.org>  Mon, 24 Jun 2013 16:31:18 +0200

python-oq-risklib (0.2.0-1) precise; urgency=low

  * Rename of the package and namespace refactoring

 -- Matteo Nastasi (GEM Foundation) <nastasi@openquake.org>  Sat, 09 Feb 2013 10:18:32 +0100

python-oq-risklib (0.1.0-1) precise; urgency=low

  * Upstream release

 -- Matteo Nastasi (GEM Foundation) <nastasi@openquake.org>  Wed, 12 Dec 2012 17:06:39 +0100<|MERGE_RESOLUTION|>--- conflicted
+++ resolved
@@ -1,9 +1,6 @@
   [Michele Simionato]
-<<<<<<< HEAD
   * Ported the disaggregation calculator to oq-lite
-=======
   * Fixed a small bug in classical_damage for steps_per_interval = 1
->>>>>>> 975999c7
 
 python-oq-risklib (0.10.0-0~precise01) precise; urgency=low
 
