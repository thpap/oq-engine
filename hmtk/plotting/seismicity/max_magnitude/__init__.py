--- conflicted
+++ resolved
@@ -1,16 +1,4 @@
-<<<<<<< HEAD
-# LICENSE
-#
-# Copyright (c) 2010-2013, GEM Foundation, G. Weatherill, M. Pagani, D. Monelli
-#
-# The Hazard Modeller's Toolkit (hmtk) is free software: you can redistribute 
-# it and/or modify it under the terms of the GNU Affero General Public License 
-# as published by the Free Software Foundation, either version 3 of the 
-# License, or (at your option) any later version.
-=======
 # -*- coding: utf-8 -*-
-# vim: tabstop=4 shiftwidth=4 softtabstop=4
-
 #
 # LICENSE
 #
@@ -21,12 +9,10 @@
 # it and/or modify it under the terms of the GNU Affero General Public 
 # License as published by the Free Software Foundation, either version 
 # 3 of the License, or (at your option) any later version.
->>>>>>> 8ae9ee16
 #
 # You should have received a copy of the GNU Affero General Public License
 # along with OpenQuake. If not, see <http://www.gnu.org/licenses/>
 #
-<<<<<<< HEAD
 # DISCLAIMER
 # 
 # The software Hazard Modeller's Toolkit (hmtk) provided herein is released as 
@@ -54,35 +40,4 @@
 # details.
 #
 # The GEM Foundation, and the authors of the software, assume no liability for 
-# use of the software. 
-=======
-# DISCLAIMER
-# 
-# The software Hazard Modeller's Toolkit (hmtk) provided herein 
-# is released as a prototype implementation on behalf of 
-# scientists and engineers working within the GEM Foundation (Global 
-# Earthquake Model). 
-#
-# It is distributed for the purpose of open collaboration and in the 
-# hope that it will be useful to the scientific, engineering, disaster
-# risk and software design communities. 
-# 
-# The software is NOT distributed as part of GEM’s OpenQuake suite 
-# (http://www.globalquakemodel.org/openquake) and must be considered as a 
-# separate entity. The software provided herein is designed and implemented 
-# by scientific staff. It is not developed to the design standards, nor 
-# subject to same level of critical review by professional software 
-# developers, as GEM’s OpenQuake software suite.  
-# 
-# Feedback and contribution to the software is welcome, and can be 
-# directed to the hazard scientific staff of the GEM Model Facility 
-# (hazard@globalquakemodel.org). 
-# 
-# The Hazard Modeller's Toolkit (hmtk) is therefore distributed WITHOUT 
-# ANY WARRANTY; without even the implied warranty of MERCHANTABILITY or 
-# FITNESS FOR A PARTICULAR PURPOSE. See the GNU General Public License 
-# for more details.
-# 
-# The GEM Foundation, and the authors of the software, assume no 
-# liability for use of the software. 
->>>>>>> 8ae9ee16
+# use of the software. 