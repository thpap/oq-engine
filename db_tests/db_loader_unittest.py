# -*- coding: utf-8 -*-
# vim: tabstop=4 shiftwidth=4 softtabstop=4

# Copyright (c) 2010-2011, GEM Foundation.
#
# OpenQuake is free software: you can redistribute it and/or modify
# it under the terms of the GNU Lesser General Public License version 3
# only, as published by the Free Software Foundation.
#
# OpenQuake is distributed in the hope that it will be useful,
# but WITHOUT ANY WARRANTY; without even the implied warranty of
# MERCHANTABILITY or FITNESS FOR A PARTICULAR PURPOSE.  See the
# GNU Lesser General Public License version 3 for more details
# (a copy is included in the LICENSE file that accompanied this code).
#
# You should have received a copy of the GNU Lesser General Public License
# version 3 along with OpenQuake.  If not, see
# <http://www.gnu.org/licenses/lgpl-3.0.txt> for a copy of the LGPLv3 License.

import unittest

from openquake.utils import db
from openquake.utils.db import loader as db_loader
from tests.utils import helpers

TEST_DB = 'openquake'
TEST_DB_USER = 'oq_pshai_etl'
TEST_DB_HOST = 'localhost'
TEST_DB_PASSWORD = 'openquake'

TEST_SRC_FILE = helpers.get_data_path('example-source-model.xml')
TGR_MFD_TEST_FILE = helpers.get_data_path('one-simple-source-tgr-mfd.xml')

TEST_EQCAT_DB_USER = 'oq_eqcat_etl'


class NrmlModelLoaderDBTestCase(unittest.TestCase):
    """
    This test case class is a counterpart to the
    :py:class:`tests.db_loader_unittest.NrmlModelLoaderTestCase`. This class
    includes related tests that need to run against the OpenQuake database.
    """

    def _serialize_test_helper(self, test_file, expected_tables):
        engine = db.create_engine(TEST_DB, TEST_DB_USER, host=TEST_DB_HOST)
        src_loader = db_loader.SourceModelLoader(test_file, engine)

        results = src_loader.serialize()

        # we should get a 3 item list of results
        self.assertEquals(3, len(results))

        # We expect there to have been 3 inserts.
        # The results are a list of dicts with a single key.
        # The key is the table name (including table space);
        # the value is the id (as an int) of the new record.

        # First, check that the results includes the 3 tables we expect:
        result_tables = [x.keys()[0] for x in results]

        self.assertEqual(expected_tables, result_tables)

        # Everything appears to be fine, but let's query the database to make
        # sure the expected records are there.
        # At this point, we're not going to check every single value; we just
        # want to make sure the records made it into the database.
        tables = src_loader.meta.tables

        # list of tuples of (table name, id)
        table_id_pairs = [x.items()[0] for x in results]

        for table_name, record_id in table_id_pairs:
            table = tables[table_name]

            # run a query against the table object to get a ResultProxy
            result_proxy = table.select(table.c.id == record_id).execute()

            # there should be 1 record here
            self.assertEqual(1, result_proxy.rowcount)

        # clean up db resources
        src_loader.close()

<<<<<<< HEAD

class CsvModelLoaderDBTestCase(unittest.TestCase):

    def test_csv_to_db_loader_end_to_end(self):
        """
            * Serializes the csv into the database
            * Queries the database for the data just inserted
            * Verifies the data against the csv
            * Deletes the inserted records from the database
        """
        def _pop_date_fields(csv):
            date_fields = ['year', 'month', 'day', 'hour', 'minute', 'second']
            res = [csv.pop(csv.index(field)) for field in date_fields]
            return res

        def _prepare_date(csv_r, date_fields):
            return [int(csv_r[field]) for field in date_fields]

        def _pop_geometry_fields(csv):
            unused_fields = ['longitude', 'latitude']
            [csv.pop(csv.index(field)) for field in unused_fields]

        def _retrieve_db_data(soup_db):

            # doing some "trickery" with *properties and primary_key,
            # to adapt the # code for sqlalchemy 0.7

            # surface join
            surf_join = soup_db.join(soup_db.catalog, soup_db.surface,
                properties={'id_surface': [soup_db.surface.c.id]},
                            exclude_properties=[soup_db.surface.c.id,
                                soup_db.surface.c.last_update],
                primary_key=[soup_db.surface.c.id])

            # magnitude join
            mag_join = soup_db.join(surf_join, soup_db.magnitude,
                properties={'id_magnitude': [soup_db.magnitude.c.id],
                        'id_surface': [soup_db.surface.c.id]},
                            exclude_properties=[soup_db.magnitude.c.id,
                                soup_db.magnitude.c.last_update,
                                soup_db.surface.c.last_update],
                primary_key=[soup_db.magnitude.c.id, soup_db.surface.c.id])

            return mag_join.order_by(soup_db.catalog.eventid).all()

        def _verify_db_data(csv_loader, db_rows):
            # skip the header
            csv_loader.csv_reader.next()
            csv_els = list(csv_loader.csv_reader)
            for csv_row, db_row in zip(csv_els, db_rows):
                csv_keys = csv_row.keys()
                # pops 'longitude', 'latitude' which are used to populate
                # geometry_columns
                _pop_geometry_fields(csv_keys)

                timestamp = _prepare_date(csv_row, _pop_date_fields(csv_keys))
                csv_time = csv_loader._date_to_timestamp(*timestamp)
                # first we compare the timestamps
                self.assertEqual(str(db_row.time), csv_time)

                # then, we cycle through the csv keys and consider some special
                # cases
                for csv_key in csv_keys:
                    db_val = getattr(db_row, csv_key)
                    csv_val = csv_row[csv_key]
                    if not len(csv_val.strip()):
                        csv_val = '-999.0'
                    if csv_key == 'agency':
                        self.assertEqual(str(db_val), str(csv_val))
                    else:
                        self.assertEqual(float(db_val), float(csv_val))

        def _delete_db_data(soup_db, db_rows):
            # cleaning the db
            for db_row in db_rows:
                soup_db.delete(db_row)

        engine = db.create_engine(dbname=TEST_DB, user=TEST_EQCAT_DB_USER,
                                  password=TEST_DB_PASSWORD)

        csv_loader = db_loader.CsvModelLoader(self.csv_path, engine, 'eqcat')
        csv_loader.serialize()
        db_rows = _retrieve_db_data(csv_loader.soup)

        # rewind the file
        csv_loader.csv_fd.seek(0)

        _verify_db_data(csv_loader, db_rows)

        _delete_db_data(csv_loader.soup, db_rows)

        csv_loader.soup.commit()
=======
    def test_serialize(self):
        """
        Test serialization of a single simple fault source with an
        Evenly-Discretized MFD.
        """
        expected_tables = \
            ['pshai.mfd_evd', 'pshai.simple_fault', 'pshai.source']
        self._serialize_test_helper(TEST_SRC_FILE, expected_tables)

    def test_serialize_with_tgr_mfd(self):
        """
        Similar to test_serialize, except the test input data includes a
        Truncated Gutenberg-Richter MFD (so we exercise all paths inside the
        loader code).
        """
        expected_tables = \
            ['pshai.mfd_tgr', 'pshai.simple_fault', 'pshai.source']
        self._serialize_test_helper(TGR_MFD_TEST_FILE, expected_tables)
>>>>>>> e4ce58e2
<|MERGE_RESOLUTION|>--- conflicted
+++ resolved
@@ -81,7 +81,24 @@
         # clean up db resources
         src_loader.close()
 
-<<<<<<< HEAD
+    def test_serialize(self):
+        """
+        Test serialization of a single simple fault source with an
+        Evenly-Discretized MFD.
+        """
+        expected_tables = \
+            ['pshai.mfd_evd', 'pshai.simple_fault', 'pshai.source']
+        self._serialize_test_helper(TEST_SRC_FILE, expected_tables)
+
+    def test_serialize_with_tgr_mfd(self):
+        """
+        Similar to test_serialize, except the test input data includes a
+        Truncated Gutenberg-Richter MFD (so we exercise all paths inside the
+        loader code).
+        """
+        expected_tables = \
+            ['pshai.mfd_tgr', 'pshai.simple_fault', 'pshai.source']
+        self._serialize_test_helper(TGR_MFD_TEST_FILE, expected_tables)
 
 class CsvModelLoaderDBTestCase(unittest.TestCase):
 
@@ -173,24 +190,4 @@
 
         _delete_db_data(csv_loader.soup, db_rows)
 
-        csv_loader.soup.commit()
-=======
-    def test_serialize(self):
-        """
-        Test serialization of a single simple fault source with an
-        Evenly-Discretized MFD.
-        """
-        expected_tables = \
-            ['pshai.mfd_evd', 'pshai.simple_fault', 'pshai.source']
-        self._serialize_test_helper(TEST_SRC_FILE, expected_tables)
-
-    def test_serialize_with_tgr_mfd(self):
-        """
-        Similar to test_serialize, except the test input data includes a
-        Truncated Gutenberg-Richter MFD (so we exercise all paths inside the
-        loader code).
-        """
-        expected_tables = \
-            ['pshai.mfd_tgr', 'pshai.simple_fault', 'pshai.source']
-        self._serialize_test_helper(TGR_MFD_TEST_FILE, expected_tables)
->>>>>>> e4ce58e2
+        csv_loader.soup.commit()