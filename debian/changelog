--- conflicted
+++ resolved
@@ -1,10 +1,7 @@
   [Michele Simionato]
-<<<<<<< HEAD
   * Bug fix: in some cases the calculator `event_based_rupture` was generating
     too few tasks
-=======
   * Fixed error in classical_risk when num_statistics > num_realizations
->>>>>>> b2a420c6
   * Fixed a TypeError when reading CSV exposures with occupancy periods
   * Extended the check on duplicated source IDs to models in format NRML 0.5
   * Added a warning when reading the sources if .count_ruptures() is
