%define oqstable ##_stable_##
%define oqrepo ##_repo_##
%define oqversion ##_version_##
%define oqrelease ##_release_##
%define oqname python-%{oqrepo}
%define oqtimestamp ##_timestamp_##
%define oqprefix /opt/openquake
%define oquser openquake

%if %{oqstable} == 1
%define oqformat %{oqrepo}-%{oqversion}
Release: %{oqrelease}
%else
%define oqformat %{oqrepo}-%{oqversion}-%{oqrelease}
Release: %{oqtimestamp}_%{oqrelease}
%endif

Summary: Computes earthquake hazard and risk
Name: %{oqname}
Version: %{oqversion}
License: AGPLv3
Group: Applications/Engineering
Source0: %{oqformat}.tar.gz
BuildRoot: %{_tmppath}/python-%{oqformat}-buildroot
Prefix: %{_prefix}
BuildArch: noarch
Vendor: The GEM OpenQuake team <devops@openquake.org>
Url: http://github.com/gem/oq-engine

Patch1: openquake.cfg.patch

Requires(pre): shadow-utils

Requires: python-oq-libs python-oq-hazardlib >= 0.23.0
Requires: sudo systemd python rabbitmq-server

BuildRequires: systemd python-setuptools

Obsoletes: python-oq-risklib
Provides: python-oq-risklib

%description

OpenQuake is an open source application that allows users to
compute seismic hazard and seismic risk of earthquakes on a global scale.

Copyright (C) 2010-2017 GEM Foundation

%prep
%setup -n %{oqformat}

%patch1 -p1

%build
python setup.py build

%check
#nosetests -v -a '!slow' --with-doctest --with-coverage --cover-package=openquake.engine

%pre
getent group %{oquser} >/dev/null || groupadd -r %{oquser}
getent passwd %{oquser} >/dev/null || \
    useradd -r -g %{oquser} -m -d /var/lib/%{oquser} -s /bin/bash \
    -c "The OpenQuake user" %{oquser}

%install
sed -i "s/^__version__[  ]*=.*/__version__ = '%{oqversion}-%{oqrelease}'/g" openquake/risklib/__init__.py
install -p -m 755 -d %{buildroot}%{_bindir}
install -p -m 755 -d %{buildroot}%{oqprefix}/bin
python setup.py install --single-version-externally-managed -O1 --root=%{buildroot} --prefix=%{oqprefix} --install-scripts=%{oqprefix}/bin
ln -sf %{oqprefix}/bin/oq %{buildroot}%{_bindir}/oq
# create directories where the files will be located
mkdir -p %{buildroot}%{_sysconfdir}/openquake
mkdir -p %{buildroot}%{_datadir}/openquake/engine
mkdir -p %{buildroot}%{_unitdir}
install -m 644 openquake/engine/openquake.cfg %{buildroot}/%{_sysconfdir}/openquake
install -m 644 rpm/systemd/openquake-dbserver.service %{buildroot}%{_unitdir}/openquake-dbserver.service
install -m 644 rpm/systemd/openquake-webui.service %{buildroot}%{_unitdir}/openquake-webui.service
install -m 644 rpm/systemd/openquake-celery.service %{buildroot}%{_unitdir}/openquake-celery.service
cp -R demos %{buildroot}/%{_datadir}/openquake/engine
cp -R utils %{buildroot}/%{_datadir}/openquake/engine

%post
<<<<<<< HEAD
(if [ -f /run/rabbitmq/pid -o -f /var/lib/rabbitmq/mnesia/rabbit@$(hostname -s).pid ]; then
    if ! rabbitmqctl list_users | grep %{oquser}; then
        rabbitmqctl add_user %{oquser} %{oquser}
    fi
    if ! rabbitmqctl list_vhosts | grep %{oquser}; then
        rabbitmqctl add_vhost %{oquser}
        rabbitmqctl set_permissions -p %{oquser} %{oquser} ".*" ".*" ".*"
    fi
fi) >/dev/null || true
systemctl stop rabbitmq-server.service
=======
(if ! rabbitmqctl status &>/dev/null; then
    systemctl start rabbitmq-server.service
    rabbit_started=true
fi
if ! rabbitmqctl list_users | grep %{oquser}; then
    rabbitmqctl add_user %{oquser} %{oquser}
fi
if ! rabbitmqctl list_vhosts | grep %{oquser}; then
    rabbitmqctl add_vhost %{oquser}
    rabbitmqctl set_permissions -p %{oquser} %{oquser} ".*" ".*" ".*"
fi
if $rabbit_started; then
    systemctl stop rabbitmq-server.service
fi
) >/dev/null || true
>>>>>>> d81a8b4b
%systemd_post openquake-dbserver.service
%systemd_post openquake-webui.service
%systemd_post openquake-celery.service

%clean
rm -rf %{buildroot}

%preun
%systemd_preun openquake-dbserver.service
%systemd_preun openquake-webui.service
%systemd_preun openquake-celery.service

%postun
%systemd_postun_with_restart openquake-dbserver.service
%systemd_postun_with_restart openquake-webui.service
%systemd_postun_with_restart openquake-celery.service

%files
%defattr(-,root,root)
%doc README.md LICENSE CONTRIBUTORS.txt
%doc doc/*.md
%doc doc/img/*
%doc doc/installing/*
%doc doc/running/*
%doc doc/upgrading/*
%{oqprefix}/bin/oq
%{oqprefix}/lib/python2.7/site-packages/openquake*
%{_bindir}/oq
%{_datadir}/openquake/engine
%{_sysconfdir}/openquake/openquake.cfg
%{_unitdir}/openquake-dbserver.service
%{_unitdir}/openquake-webui.service
%{_unitdir}/openquake-celery.service

%changelog
%if %{oqstable} == 1
* %(date -d @%{oqtimestamp} '+%a %b %d %Y') GEM Automatic Packager <gem-autopack@openquake.org> %{oqversion}-%{oqrelease}
– Stable release of %{oqname}
%else
* %(date -d @%{oqtimestamp} '+%a %b %d %Y') GEM Automatic Packager <gem-autopack@openquake.org> %{oqversion}-%{oqtimestamp}_%{oqrelease}
– Unstable release of %{oqname}
%endif<|MERGE_RESOLUTION|>--- conflicted
+++ resolved
@@ -81,18 +81,6 @@
 cp -R utils %{buildroot}/%{_datadir}/openquake/engine
 
 %post
-<<<<<<< HEAD
-(if [ -f /run/rabbitmq/pid -o -f /var/lib/rabbitmq/mnesia/rabbit@$(hostname -s).pid ]; then
-    if ! rabbitmqctl list_users | grep %{oquser}; then
-        rabbitmqctl add_user %{oquser} %{oquser}
-    fi
-    if ! rabbitmqctl list_vhosts | grep %{oquser}; then
-        rabbitmqctl add_vhost %{oquser}
-        rabbitmqctl set_permissions -p %{oquser} %{oquser} ".*" ".*" ".*"
-    fi
-fi) >/dev/null || true
-systemctl stop rabbitmq-server.service
-=======
 (if ! rabbitmqctl status &>/dev/null; then
     systemctl start rabbitmq-server.service
     rabbit_started=true
@@ -108,7 +96,6 @@
     systemctl stop rabbitmq-server.service
 fi
 ) >/dev/null || true
->>>>>>> d81a8b4b
 %systemd_post openquake-dbserver.service
 %systemd_post openquake-webui.service
 %systemd_post openquake-celery.service
