--- conflicted
+++ resolved
@@ -105,10 +105,6 @@
         for key in self.keys:
             TestStore.remove(key)
 
-<<<<<<< HEAD
-
-=======
->>>>>>> 3402c587
     def test_serializer_called_when_passed(self):
         """The passed serialization function is called for each realization."""
 
