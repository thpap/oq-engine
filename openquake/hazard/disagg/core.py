# -*- coding: utf-8 -*-
# Copyright (c) 2010-2011, GEM Foundation.
#
# OpenQuake is free software: you can redistribute it and/or modify
# it under the terms of the GNU Lesser General Public License version 3
# only, as published by the Free Software Foundation.
#
# OpenQuake is distributed in the hope that it will be useful,
# but WITHOUT ANY WARRANTY; without even the implied warranty of
# MERCHANTABILITY or FITNESS FOR A PARTICULAR PURPOSE.  See the
# GNU Lesser General Public License version 3 for more details
# (a copy is included in the LICENSE file that accompanied this code).
#
# You should have received a copy of the GNU Lesser General Public License
# version 3 along with OpenQuake.  If not, see
# <http://www.gnu.org/licenses/lgpl-3.0.txt> for a copy of the LGPLv3 License.

"""Core functionality for the Disaggregation Hazard calculator."""

import h5py
import numpy
import os
import uuid

from math import log

from openquake import java
from openquake import job
from openquake import logs

from openquake.hazard import job as haz_job
from openquake.hazard import disagg
from openquake.java import jtask as task
from openquake.job import config as job_cfg
from openquake.job import config_text_to_list
from openquake.output import hazard_disagg as hazard_output
from openquake.utils import config

from openquake.hazard.disagg import subsets
from openquake.hazard.general import (
    preload, generate_erf, generate_gmpe_map, set_gmpe_params,
    store_source_model, store_gmpe_map)
from openquake.job.mixins import Mixin
from openquake.utils.tasks import check_job_status


LOG = logs.LOG


# pylint: disable=R0914
@java.jexception
def compute_disagg_matrix(job_id, site, poe, result_dir):
    """ Compute a complete 5D Disaggregation matrix. This task leans heavily
    on the DisaggregationCalculator (in the OpenQuake Java lib) to handle this
    computation.

    The 5D matrix returned from the java calculator will be saved to a file in
    HDF5 format.

    :param job_id: id of the job record in the KVS
    :type job_id: `str`
    :param site: a single site of interest
    :type site: :class:`openquake.shapes.Site` instance`
    :param poe: Probability of Exceedence
    :type poe: `float`
    :param result_dir: location for the Java code to write the matrix in an
        HDF5 file (in a distributed environment, this should be the path of a
        mounted NFS)

    :returns: 2-tuple of (ground_motion_value, path_to_h5_matrix_file)
    """
    the_job = job.Job.from_kvs(job_id)

    lat_bin_lims = config_text_to_list(
        the_job[job_cfg.LAT_BIN_LIMITS], float)
    lon_bin_lims = config_text_to_list(
        the_job[job_cfg.LON_BIN_LIMITS], float)
    mag_bin_lims = config_text_to_list(
        the_job[job_cfg.MAG_BIN_LIMITS], float)
    eps_bin_lims = config_text_to_list(
        the_job[job_cfg.EPS_BIN_LIMITS], float)

    jd = list_to_jdouble_array

    disagg_calc = java.jclass('DisaggregationCalculator')(
        jd(lat_bin_lims), jd(lon_bin_lims),
        jd(mag_bin_lims), jd(eps_bin_lims))

    cache = java.jclass('KVS')(
        config.get('kvs', 'host'),
        int(config.get('kvs', 'port')))

    erf = generate_erf(job_id, cache)
    gmpe_map = generate_gmpe_map(job_id, cache)
    set_gmpe_params(gmpe_map, the_job.params)

    iml_arraylist = java.jclass('ArrayList')()
    iml_vals = job.config_text_to_list(
        the_job['INTENSITY_MEASURE_LEVELS'], float)
    # Map `log` (natural log) to each IML value before passing to the
    # calculator.
    iml_vals = [log(x) for x in iml_vals]
    iml_arraylist.addAll(iml_vals)
    vs30_value = float(the_job['REFERENCE_VS30_VALUE'])
    depth_to_2pt5 = float(the_job['REFERENCE_DEPTH_TO_2PT5KM_PER_SEC_PARAM'])

    matrix_result = disagg_calc.computeMatrix(
        site.latitude, site.longitude, erf, gmpe_map, poe, iml_arraylist,
        vs30_value, depth_to_2pt5)

    matrix_path = save_5d_matrix_to_h5(result_dir,
                                       numpy.array(matrix_result.getMatrix()))

    return (matrix_result.getGMV(), matrix_path)


def save_5d_matrix_to_h5(directory, matrix):
    """Save a full disaggregation matrix to the specified directory with a
    random unique filename (using uuid).

    NOTE: For a distributed computation environment, the specified directory
    should be the location of a mounted network file system.

    :param str directory: directory where the hdf5 file shall be saved
    :param matrix: 5-dimensional :class:`numpy.ndarray`

    :returns: full path (including filename) where the hdf5 file was saved
    """
    file_name = '%s.h5' % str(uuid.uuid4())
    file_path = os.path.join(directory, file_name)

    with h5py.File(file_path, 'w') as target:
        target.create_dataset(disagg.FULL_DISAGG_MATRIX, data=matrix)

    return file_path


def list_to_jdouble_array(float_list):
    """Convert a 1D list of floats to a 1D Java Double[] (as a jpype object).
    """
    jdouble = java.jvm().JArray(java.jvm().java.lang.Double)(len(float_list))

    for i, val in enumerate(float_list):
        jdouble[i] = java.jvm().JClass('java.lang.Double')(val)

    return jdouble


@task
def compute_disagg_matrix_task(job_id, site, realization, poe, result_dir):
    """ Compute a complete 5D Disaggregation matrix. This task leans heavily
    on the DisaggregationCalculator (in the OpenQuake Java lib) to handle this
    computation.

    :param job_id: id of the job record in the KVS
    :type job_id: `str`
    :param site: a single site of interest
    :type site: :class:`openquake.shapes.Site` instance`
    :param int realization: logic tree sample iteration number
    :param poe: Probability of Exceedence
    :type poe: `float`
    :param result_dir: location for the Java code to write the matrix in an
        HDF5 file (in a distributed environment, this should be the path of a
        mounted NFS)

    :returns: 2-tuple of (ground_motion_value, path_to_h5_matrix_file)
    """
    # check and see if the job is still valid (i.e., not complete or failed)
    check_job_status(job_id)

    log_msg = (
        "Computing full disaggregation matrix for job_id=%s, site=%s, "
        "realization=%s, PoE=%s. Matrix results will be serialized to `%s`.")
    log_msg %= (job_id, site, realization, poe, result_dir)
    LOG.info(log_msg)

    return compute_disagg_matrix(job_id, site, poe, result_dir)


class DisaggMixin(Mixin):
    """The Python part of the Disaggregation calculator. This calculator
    computes disaggregation matrix results in the following manner:

    1) Compute full disaggregation matrix results asynchronously. One task is
        created per site per realization per PoE value. Each task serializes
        the resulting matrix to an HDF5 file. (Note: In a distributed
        environment, it is assumed that all HDF5 files are serialized to a
        directory on an NFS (Network File System).
    2) Next, tasks are distributed to extract the matrix subsets (requested in
        the job config) and serialize them to HDF5.
    3) Finally, the jobber collects the calculation results (including paths to
        matrix subset files) and serializes a set of NRML files to represent
        the final output.
    """

    @preload
    def execute(self):
        """Main execution point for the Disaggregation calculator.

        The workflow is structured like so:
        1) Store source and GMPE models in the KVS (so the workers can rapidly
            access that data).
        2) Create a result dir (on the NFS) for storing matrices.
        3) Distribute full disaggregation matrix computation to workers.
        4) Distribute matrix subset extraction (using full disagg. results as
            input.
        5) Finally, write an NRML/XML wrapper around the disagg. results.
        """
        # cache the source model and gmpe model in the KVS
        # so the Java code can access it
        src_model_seed = int(self.params.get('SOURCE_MODEL_LT_RANDOM_SEED'))
        gmpe_seed = int(self.params.get('GMPE_LT_RANDOM_SEED'))

        store_source_model(self.job_id, src_model_seed, self.params, self.calc)
        store_gmpe_map(self.job_id, gmpe_seed, self.calc)

        # matrix results for this job will go here:
        result_dir = DisaggMixin.create_result_dir(
            config.get('nfs', 'base_dir'), self.job_id)

        realizations = int(self.params['NUMBER_OF_LOGIC_TREE_SAMPLES'])
        poes = job.config_text_to_list(self.params['POES'], float)
        sites = self.sites_to_compute()

        log_msg = ("Computing disaggregation for job_id=%s,  %s sites, "
            "%s realizations, and PoEs=%s")
        log_msg %= (self.job_id, len(sites), realizations, poes)
        LOG.info(log_msg)

        full_disagg_results = DisaggMixin.distribute_disagg(
            self, sites, realizations, poes, result_dir)

        subset_types = config_text_to_list(
            self.params['DISAGGREGATION_RESULTS'])

        subset_results = DisaggMixin.distribute_subsets(
            self, full_disagg_results, subset_types, result_dir)

        DisaggMixin.serialize_nrml(self, subset_types, subset_results)

    @staticmethod
    def create_result_dir(base_path, job_id):
        """Create the directory to store intermediate and final disaggregation
        results and return the new directory path. The full storage path is
        constructed like so: <base_path>/disagg-results/job-<job_id>.

        For example:
        >>> DisaggMixin.create_result_dir('/var/lib/openquake', 2847)
        '/var/lib/openquake/disagg-results/job-2847'

        :param base_path: base result storage directory (a path to an NFS
            mount, for example)
        :param int job_id: numeric job id
        :returns: full path to the newly created result dir
        """
        output_path = os.path.join(
            base_path, 'disagg-results', 'job-%s' % job_id)
        os.makedirs(output_path)
        return output_path

    @staticmethod
    def distribute_disagg(the_job, sites, realizations, poes, result_dir):
        """Compute disaggregation by splitting up the calculation over sites,
        realizations, and PoE values.

        :param the_job:
            Job definition
        :type the_job:
            :class:`openquake.job.Job` instance
        :param sites:
            List of :class:`openquake.shapes.Site` objects
        :param poes:
            Probability of Exceedence levels for the calculation
        :type poes:
            List of floats
        :param result_dir:
            Path where full disaggregation results should be stored
        :returns:
            Result data in the following form::
                [(realization_1, poe_1,
                  [(site_1, gmv_1, matrix_path_1),
                   (site_2, gmv_2, matrix_path_2)]
                 ),
                 (realization_1, poe_2,
                  [(site_1, gmv_1, matrix_path_3),
                   (site_2, gmv_2, matrix_path_4)]
                 ),
                 ...
                 (realization_N, poe_N,
                  [(site_1, gmv_1, matrix_path_N-1),
                   (site_2, gmv_2, matrix_path_N)]
                 ),
                ]

            A single matrix result in this form looks like this::
                [(1, 0.1,
                  [(Site(0.0, 0.0), 0.2257,
                    '/var/lib/openquake/disagg-results/job-372/some_guid.h5'),]
                 ),
                ]
        """
        # accumulates the final results of this method
        full_da_results = []

        # accumulates task data across the realization and poe loops
        task_data = []

        for rlz in xrange(1, realizations + 1):  # 1 to N, inclusive
            for poe in poes:
                task_site_pairs = []
                for site in sites:
                    a_task = compute_disagg_matrix_task.delay(
                        the_job.job_id, site, rlz, poe, result_dir)

                    task_site_pairs.append((a_task, site))

                task_data.append((rlz, poe, task_site_pairs))

        for rlz, poe, task_site_pairs in task_data:

            # accumulates all data for a given (realization, poe) pair
            rlz_poe_data = []
            for a_task, site in task_site_pairs:
                a_task.wait()
                if not a_task.successful():
                    msg = (
                        "Full Disaggregation matrix computation task"
                        " for job %s with task_id=%s, realization=%s, PoE=%s,"
                        " site=%s has failed with the following error: %s")
                    msg %= (
                        the_job.job_id, a_task.task_id, rlz, poe, site,
                        a_task.result)
                    LOG.critical(msg)
                    raise RuntimeError(msg)
                else:
                    gmv, matrix_path = a_task.result
                    rlz_poe_data.append((site, gmv, matrix_path))

            full_da_results.append((rlz, poe, rlz_poe_data))

        return full_da_results

    @staticmethod
    def distribute_subsets(the_job, full_disagg_results, subset_types,
                           target_dir):
        """Given the results of the first phase of the disaggregation
        calculation, extract the matrix subsets (as requested in the job
        configuration).

        :param the_job: job configuration
        :type the_job: :class:`openquake.job.Job` instance
        :param full_disagg_results:
            Results of :method:`DisaggMixin.distribute_disagg`.
        :param subset_types:
            The matrix subset results requested in the job config.
        :param target_dir:
            Directory where subset matrix results should be stored (a directory
            connected to an NFS, for example).

        :returns:
            Subset result data in the following form::
                [(realization_1, poe_1,
                  [(site_1, gmv_1, matrix_path_1),
                   (site_2, gmv_2, matrix_path_2)]
                 ),
                 (realization_1, poe_2,
                  [(site_1, gmv_1, matrix_path_3),
                   (site_2, gmv_2, matrix_path_4)]
                 ),
                 ...
                 (realization_N, poe_N,
                  [(site_1, gmv_1, matrix_path_N-1),
                   (site_2, gmv_2, matrix_path_N)]
                 ),
                ]

            A single matrix result in this form looks like this::
                [(1, 0.1,
                  [(Site(0.0, 0.0), 0.2257,
                   'disagg-results-sample:1-gmv:0.2257-lat:0.0-lon:0.0.h5'),]
                 ),
                ]
        """
        lat_bin_lims = config_text_to_list(
            the_job[job_cfg.LAT_BIN_LIMITS], float)
        lon_bin_lims = config_text_to_list(
            the_job[job_cfg.LON_BIN_LIMITS], float)
        mag_bin_lims = config_text_to_list(
            the_job[job_cfg.MAG_BIN_LIMITS], float)
        eps_bin_lims = config_text_to_list(
            the_job[job_cfg.EPS_BIN_LIMITS], float)
        dist_bin_lims = config_text_to_list(
            the_job[job_cfg.DIST_BIN_LIMITS], float)

<<<<<<< HEAD
        # imt = the_job['INTENSITY_MEASURE_TYPE']
=======
        # the subset types need to be all lower case for extraction
        subset_types = [x.lower() for x in subset_types]

>>>>>>> 196aec3f
        rlz_poe_task_data = []

        for rlz, poe, data_list in full_disagg_results:
            task_data = []
            for site, gmv, matrix_path in data_list:

                subset_file = (
                    'disagg-results-sample:%s-gmv:%.7f-lat:%.7f-lon:%.7f.h5')
                subset_file %= (rlz, gmv, site.latitude, site.longitude)
                target_file = os.path.join(target_dir, subset_file)

                a_task = subsets.extract_subsets.delay(
                    site, matrix_path, lat_bin_lims, lon_bin_lims,
                    mag_bin_lims, eps_bin_lims, dist_bin_lims, target_file,
                    subset_types)

                task_data.append((a_task, site, gmv, matrix_path, target_file))

            rlz_poe_task_data.append((rlz, poe, task_data))

        final_results = []

        for rlz, poe, task_data in rlz_poe_task_data:
            rlz_poe_results = []  # list of data/results per (rlz, poe) pair
            for a_task, site, gmv, matrix_path, target_file in task_data:

                a_task.wait()
                if not a_task.successful():
                    msg = (
                        "Matrix subset extraction task for job %s with"
                        " task_id=%s, realization=%s, PoE=%s, target_file=%s"
                        " has failed with the following error: %s")
                    msg %= (the_job.job_id, a_task.task_id, poe, target_file,
                            a_task.result)
                    LOG.critical(msg)
                    raise RuntimeError(msg)
                else:
                    rlz_poe_results.append((site, gmv, target_file))

                # We don't need the full matrix file anymore.
                os.unlink(matrix_path)

            final_results.append((rlz, poe, rlz_poe_results))

        return final_results

    @staticmethod
    def serialize_nrml(the_job, subset_types, subsets_data):
        """Write a NRML/XML wrapper around the disaggregation subset results.

        :param the_job:
            The job configuration.
        :type the_job:
            :class:`openquake.job.Job` instance
        :param subset_types:
            The matrix subset results requested in the job config.
        :param subsets_data:
            Results of :method:`DisaggMixin.distribute_subsets`.
        """
        imt = the_job['INTENSITY_MEASURE_TYPE']

        for rlz, poe, data in subsets_data:

            file_name = 'disagg-results-sample:%s-PoE:%s.xml'
            file_name %= (rlz, poe)
            path = os.path.join(the_job['BASE_PATH'], the_job['OUTPUT_DIR'],
                                file_name)
            writer = hazard_output.DisaggregationBinaryMatrixXMLWriter(
                path, poe, imt, subset_types, end_branch_label=rlz)

            for site, gmv, matrix_path in data:
                node_data = dict(groundMotionValue=gmv, path=matrix_path)
                writer.write(site, node_data)

            writer.close()


haz_job.HazJobMixin.register("Disaggregation", DisaggMixin)<|MERGE_RESOLUTION|>--- conflicted
+++ resolved
@@ -392,13 +392,6 @@
         dist_bin_lims = config_text_to_list(
             the_job[job_cfg.DIST_BIN_LIMITS], float)
 
-<<<<<<< HEAD
-        # imt = the_job['INTENSITY_MEASURE_TYPE']
-=======
-        # the subset types need to be all lower case for extraction
-        subset_types = [x.lower() for x in subset_types]
-
->>>>>>> 196aec3f
         rlz_poe_task_data = []
 
         for rlz, poe, data_list in full_disagg_results:
