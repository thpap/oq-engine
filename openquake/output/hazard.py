# -*- coding: utf-8 -*-
# vim: tabstop=4 shiftwidth=4 softtabstop=4
"""
This module provides classes that serialize hazard-related objects
to NRML format.

* Hazard curves:

For the serialization of hazard curves, it currently takes 
all the lxml object model in memory
due to the fact that curves can be grouped by IDmodel and
IML. Couldn't find a way to do so writing an object at a
time without making a restriction to the order on which
objects are received.

* Hazard maps:

Hazard maps are serialized per object (=Site) as implemented 
in the base class.

* Ground Motion Fields (GMFs):

GMFs are serialized per object (=Site) as implemented in the base class.
"""

from lxml import etree

from openquake import shapes
from openquake import writer

from openquake.xml import NSMAP, NRML, GML, NSMAP_WITH_QUAKEML

<<<<<<< HEAD
NRML_GML_ID = 'n1'
HAZARDRESULT_GML_ID = 'hr1'
GMFS_GML_ID = 'gmfs_1'
GMF_GML_ID = 'gmf_1'
=======
NRML_GML_ID = 'nrml'
HAZARDRESULT_GML_ID = 'hr'
>>>>>>> de2359e1
SRS_EPSG_4326 = 'epsg:4326'


class HazardCurveXMLWriter(writer.FileWriter):
    """This class writes an hazard curve into the NRML format."""

    def __init__(self, path):
        super(HazardCurveXMLWriter, self).__init__(path)

        self.nrml_el = None
        self.result_el = None
        self.curves_per_branch_label = {}
        self.hcnode_counter = 0
        self.hcfield_counter = 0

    def close(self):
        """Override the default implementation writing all the
        collected lxml object model to the stream."""

        if self.nrml_el is None:
            error_msg = "You need to add at least a curve to build " \
                        "a valid output!"
            raise RuntimeError(error_msg)

        self.file.write(etree.tostring(self.nrml_el, pretty_print=True,
            xml_declaration=True, encoding="UTF-8"))

        super(HazardCurveXMLWriter, self).close()
            
    def write(self, point, values):
        """Write an hazard curve.
        
        point must be of type shapes.Site
        values is a dictionary that matches the one produced by the
        parser nrml.NrmlFile
        """

        # if we are writing the first hazard curve, create wrapping elements
        if self.nrml_el is None:
            
            # nrml:nrml, needs gml:id
            self.nrml_el = etree.Element("%snrml" % NRML, nsmap=NSMAP)

            _set_gml_id_if_present("nrml_id", values,
                    NRML_GML_ID, self.nrml_el)
            
            # nrml:hazardResult, needs gml:id
            self.result_el = etree.SubElement(self.nrml_el, 
                "%shazardResult" % NRML)

            _set_gml_id_if_present("hazres_id", values,
                    HAZARDRESULT_GML_ID, self.result_el)

            # nrml:config
            config_el = etree.SubElement(self.result_el, "%sconfig" % NRML)
            
            # nrml:hazardProcessing
            hazard_processing_el = etree.SubElement(config_el, 
                "%shazardProcessing" % NRML)
            
            # the following XML attributes are all optional
            _set_optional_attributes(hazard_processing_el, values,
                ('investigationTimeSpan', 'IDmodel', 'saPeriod', 'saDamping'))

        # check if we have hazard curves for an end branch label, or
        # for mean/median/quantile
        if 'endBranchLabel' in values and 'statistics' in values:
            error_msg = "hazardCurveField cannot have both an end branch " \
                        "and a statistics label"
            raise ValueError(error_msg)
        elif 'endBranchLabel' in values:
            curve_label = values['endBranchLabel']
        elif 'statistics' in values:
            curve_label = values['statistics']
        else:
            error_msg = "hazardCurveField has to have either an end branch " \
                        "or a statistics label"
            raise ValueError(error_msg)
        
        try:
            hazard_curve_field_el = self.curves_per_branch_label[curve_label]
        except KeyError:

            # nrml:hazardCurveField, needs gml:id
            hazard_curve_field_el = etree.SubElement(self.result_el, 
                "%shazardCurveField" % NRML)

            _set_gml_id_if_present("hcfield_id", values,
                    "hcf_%s" % self.hcfield_counter, hazard_curve_field_el)

            if "hcfield_id" not in values:
                self.hcfield_counter += 1

            if 'endBranchLabel' in values:
                hazard_curve_field_el.set("endBranchLabel", 
                    str(values["endBranchLabel"]))
            elif 'statistics' in values:
                hazard_curve_field_el.set("statistics", 
                    str(values["statistics"]))
                if 'quantileValue' in values:
                    hazard_curve_field_el.set("quantileValue", 
                        str(values["quantileValue"]))

            # nrml:IML
            iml_el = etree.SubElement(hazard_curve_field_el, "%sIML" % NRML)
            iml_el.text = " ".join([str(x) for x in values["IML"]])
            iml_el.set("IMT", str(values["IMT"]))

            self.curves_per_branch_label[curve_label] = hazard_curve_field_el
        
        # nrml:HCNode, needs gml:id
        hcnode_el = etree.SubElement(hazard_curve_field_el, "%sHCNode" % NRML)

        _set_gml_id_if_present("hcnode_id", values,
                "hcn_%s" % self.hcnode_counter, hcnode_el)

        if "hcnode_id" not in values:
            self.hcnode_counter += 1

        # nrml:site, nrml:Point
        point_el = etree.SubElement(etree.SubElement(
                hcnode_el, "%ssite" % NRML), "%sPoint" % GML)

        point_el.set("srsName", SRS_EPSG_4326)

        pos_el = etree.SubElement(point_el, "%spos" % GML)
        pos_el.text = "%s %s" % (point.longitude, point.latitude)

        # nrml:hazardCurve, nrml:poE
        poe_el = etree.SubElement(etree.SubElement(
                hcnode_el, "%shazardCurve" % NRML), "%spoE" % NRML)

        poe_el.text = " ".join([str(x) for x in values["poE"]])


class HazardMapXMLWriter(writer.FileWriter):
    """This class serializes hazard map information
    to NRML format.
    """

    root_tag = "%snrml" % NRML
    hazard_result_tag = "%shazardResult" % NRML
    config_tag = "%sconfig" % NRML
    hazard_processing_tag = "%shazardProcessing" % NRML
    
    hazard_map_tag = "%shazardMap" % NRML

    node_tag = "%sHMNode" % NRML
    site_tag = "%sHMSite" % NRML
    vs30_tag = "%svs30" % NRML

    point_tag = "%sPoint" % GML
    pos_tag = "%spos" % GML
    iml_tag = "%sIML" % NRML

    PROCESSING_ATTRIBUTES_TO_CHECK = (
        {'name': 'investigationTimeSpan', 'required': False},)

    MAP_ATTRIBUTES_TO_CHECK = (
        {'name': 'poE', 'required': True}, 
        {'name': 'IMT', 'required': True}, 
        {'name': 'endBranchLabel', 'required': False}, 
        {'name': 'statistics', 'required': False}, 
        {'name': 'quantileValue', 'required': False})

    NRML_DEFAULT_ID = 'nrml'
    HAZARD_RESULT_DEFAULT_ID = 'hr'
    HAZARD_MAP_DEFAULT_ID = 'hm'
    HAZARD_MAP_NODE_ID_PREFIX = 'n_'

    def __init__(self, path):
        super(HazardMapXMLWriter, self).__init__(path)
        self.hmnode_counter = 0
        self.parent_node = None
        self.hazard_processing_node = None

    def write(self, point, val):
        """Writes hazard map for one site.

        point must be of type shapes.Site
        val is a dictionary like this:

        {'IML': 0.8,
         'IMT': 'PGA',
         'poE': 0.1,
         'endBranchLabel': '1',
         'vs30': 760.0,
         'investigationTimeSpan': 50.0
        }
        """

        if isinstance(point, shapes.GridPoint):
            point = point.site.point
        if isinstance(point, shapes.Site):
            point = point.point
        self._append_node(point, val, self.parent_node)

    def write_header(self):
        """Header (i.e., common) information for all nodes."""

        self.root_node = etree.Element(self.root_tag, nsmap=NSMAP)
        self.root_node.attrib['%sid' % GML] = self.NRML_DEFAULT_ID

        hazard_result_node = etree.SubElement(self.root_node, 
            self.hazard_result_tag, nsmap=NSMAP)
        hazard_result_node.attrib['%sid' % GML] = self.HAZARD_RESULT_DEFAULT_ID

        config_node = etree.SubElement(hazard_result_node, 
            self.config_tag, nsmap=NSMAP)

        self.hazard_processing_node = etree.SubElement(config_node, 
            self.hazard_processing_tag, nsmap=NSMAP)

        # parent node for hazard map nodes: hazardMap
        self.parent_node = etree.SubElement(hazard_result_node, 
            self.hazard_map_tag, nsmap=NSMAP)
        self.parent_node.attrib['%sid' % GML] = self.HAZARD_MAP_DEFAULT_ID

    def write_footer(self):
        """Serialize tree to file."""

        if self._ensure_all_attributes_set():
            et = etree.ElementTree(self.root_node)
            et.write(self.file, pretty_print=True, xml_declaration=True,
                    encoding="UTF-8")
        else:
            error_msg = "not all required attributes set in hazard curve " \
                        "dataset"
            raise ValueError(error_msg)
    
    def _append_node(self, point, val, parent_node):
        """Write HMNode element."""
        
        self.hmnode_counter += 1
        node_node = etree.SubElement(parent_node, self.node_tag, nsmap=NSMAP)
        node_node.attrib["%sid" % GML] = "%s%s" % (
            self.HAZARD_MAP_NODE_ID_PREFIX, self.hmnode_counter)

        site_node = etree.SubElement(node_node, self.site_tag, nsmap=NSMAP)
        point_node = etree.SubElement(site_node, self.point_tag, nsmap=NSMAP)
        point_node.attrib['srsName'] = 'epsg:4326'

        pos_node = etree.SubElement(point_node, self.pos_tag, nsmap=NSMAP)
        pos_node.text = "%s %s" % (str(point.x), str(point.y))

        if 'vs30' in val:
            vs30_node = etree.SubElement(site_node, self.vs30_tag, 
                nsmap=NSMAP)
            vs30_node.text = str(val['vs30'])

        iml_node = etree.SubElement(node_node, self.iml_tag, nsmap=NSMAP)
        iml_node.text = str(val['IML'])

        # check/set common attributes
        # TODO(fab): this could be moved to common base class 
        # of all serializers
        self._set_common_attributes(self.PROCESSING_ATTRIBUTES_TO_CHECK, 
            self.hazard_processing_node, val)
        self._set_common_attributes(self.MAP_ATTRIBUTES_TO_CHECK, 
            parent_node, val)

    def _set_common_attributes(self, attr_list, node, val):
        """Set common XML attributes, if necessary. Check if consistent
        values are given for all hazard map nodes. If hazard map node
        attributes dictionary does not have the item set, do nothing.
        """
        for attr in attr_list:
            if attr['name'] in val:
                if attr['name'] not in node.attrib:
                    node.attrib[attr['name']] = str(val[attr['name']])
                elif node.attrib[attr['name']] != str(val[attr['name']]):
                    error_msg = "not all nodes of the hazard map have the " \
                        "same value for common attribute %s" % attr['name'] 
                    raise ValueError(error_msg)

    def _ensure_all_attributes_set(self):
        if (self._ensure_attributes_set(self.PROCESSING_ATTRIBUTES_TO_CHECK, 
                                        self.hazard_processing_node) and 
             self._ensure_attributes_set(self.MAP_ATTRIBUTES_TO_CHECK, 
                                         self.parent_node) and
             self._ensure_attribute_rules()):
            return True
        else:
            return False

    def _ensure_attribute_rules(self):
        
        # special checks: end branch label and statistics
        if 'endBranchLabel' in self.parent_node.attrib:

            # ensure that neither statistics nor quantileValue is set
            # together with endBranchLabel
            if ('statistics' in self.parent_node.attrib or
                'quantileValue' in self.parent_node.attrib):

                error_msg = "attribute endBranchLabel cannot be used " \
                            "together with statistics/quantileValue"
                raise ValueError(error_msg)

        elif 'statistics' not in self.parent_node.attrib:

            error_msg = "either attribute endBranchLabel or attribute " \
                        "statistics has to be set"
            raise ValueError(error_msg)

        return True


    def _ensure_attributes_set(self, attr_list, node):
        for attr in attr_list:
            if attr['name'] not in node.attrib and attr['required'] is True:
                return False
        return True


class GMFXMLWriter(writer.FileWriter):
    """This class serializes ground motion field (GMF) informatiuon
    to NRML format.

    As of now, only the GMFNode information is supported. GMPEParameters is
    serialized as a stub with the only attribute that is formally required
    (but doesn't have a useful definition in the schema).
    Rupture information and full GMPEParameters are currently 
    not supported."""

    root_tag = NRML + "nrml"
    hazard_result_tag = NRML + "hazardResult"
    config_tag = NRML + "config"
    hazard_processing_tag = NRML + "hazardProcessing"
    gmpe_params_tag = NRML + "GMPEParameters"
    groun_motion_field_set_tag = NRML + "groundMotionFieldSet"
    field_tag = NRML + "GMF"
    node_tag = NRML + "GMFNode"
    site_tag = NRML + "site"
    point_tag = GML + "Point"
    pos_tag = GML + "pos"
    ground_motion_attr = "groundMotion"

    def __init__(self, path):
        super(GMFXMLWriter, self).__init__(path)
<<<<<<< HEAD
        
        self.node_counter = 0
        
        # <GMF/> where all the fields are appended
        self.parent_node = None

        # <nrml/> the root of the document
        self.root_node = None

=======
        self.parent_node = None

>>>>>>> de2359e1
    def write(self, point, val):
        """Writes GMF for one site.

        point must be of type shapes.Site or shapes.GridPoint
        val is a dictionary:

        {'groundMotion': 0.8}
        """
        if isinstance(point, shapes.GridPoint):
            point = point.site.point
        if isinstance(point, shapes.Site):
            point = point.point
        self._append_site_node(point, val, self.parent_node)

    def write_header(self):
        """Write out the file header."""

        # TODO(fab): support rupture element (not implemented so far)
        # TODO(fab): support full GMPEParameters (not implemented so far)

        self.root_node = etree.Element(
                GMFXMLWriter.root_tag, nsmap=NSMAP_WITH_QUAKEML)

        _set_gml_id(self.root_node, NRML_GML_ID)
        
        hazard_result_node = etree.SubElement(self.root_node,
                GMFXMLWriter.hazard_result_tag, nsmap=NSMAP)

        _set_gml_id(hazard_result_node, HAZARDRESULT_GML_ID)
        
        config_node = etree.SubElement(hazard_result_node,
                GMFXMLWriter.config_tag, nsmap=NSMAP)

        hazard_processing_node = etree.SubElement(config_node,
                GMFXMLWriter.hazard_processing_tag, nsmap=NSMAP)

        # stubbed value, not yet implemented...
        hazard_processing_node.set(
                "%sinvestigationTimeSpan" % NRML, str(50.0))

        ground_motion_field_set_node = etree.SubElement(
                hazard_result_node,
                GMFXMLWriter.groun_motion_field_set_tag, nsmap=NSMAP)

        _set_gml_id(ground_motion_field_set_node, GMFS_GML_ID)


        gmpe_params_node = etree.SubElement(
                ground_motion_field_set_node,
                GMFXMLWriter.gmpe_params_tag, nsmap=NSMAP)

<<<<<<< HEAD
        # stubbed value, not yet implemented...
        gmpe_params_node.set("%sIMT" % NRML, "PGA")
=======
        etree.SubElement(container_node, self.gmpe_params_tag, nsmap=NSMAP_OLD)
>>>>>>> de2359e1

        # right now, all the sites are appended to one GMF
        self.parent_node = etree.SubElement(
                ground_motion_field_set_node,
                GMFXMLWriter.field_tag, nsmap=NSMAP)

        _set_gml_id(self.parent_node, GMF_GML_ID)

    def write_footer(self):
        """Write out the file footer."""
        et = etree.ElementTree(self.root_node)
        et.write(self.file, pretty_print=True, xml_declaration=True,
                 encoding="UTF-8")

    def _append_site_node(self, point, val, parent_node):
        """Write a single GMFNode element."""

        gmf_node = etree.SubElement(
                parent_node, GMFXMLWriter.node_tag, nsmap=NSMAP)
        
        _set_gml_id(gmf_node, "node%s" % self.node_counter)
        
        site_node = etree.SubElement(
                gmf_node, GMFXMLWriter.site_tag, nsmap=NSMAP)

        point_node = etree.SubElement(site_node,
                GMFXMLWriter.point_tag, nsmap=NSMAP)

        pos_node = etree.SubElement(
                point_node, GMFXMLWriter.pos_tag, nsmap=NSMAP)

        pos_node.text = "%s %s" % (str(point.x), str(point.y))

        ground_motion_node = etree.SubElement(
                gmf_node, GMFXMLWriter.ground_motion_attr, nsmap=NSMAP)

        ground_motion_node.text = str(val[self.ground_motion_attr])

        self.node_counter += 1


def _set_optional_attributes(element, value_dict, attr_keys):
    """Set the attributes for the given element specified
    in attr_keys if they are present in the value_dict dictionary."""

    for curr_key in attr_keys:
        if curr_key in value_dict:
            element.set(curr_key, str(value_dict[curr_key]))


def _set_gml_id(element, gml_id):
    """Set the attribute gml:id for the given element."""
    element.set("%sid" % GML, str(gml_id))


def _set_gml_id_if_present(id_key, values, default_id, element):
    """Set the attribute gml:id using the input dictionary if present,
    use a default one otherwise."""

    if id_key in values:
        _set_gml_id(element, str(values[id_key]))
    else:
        _set_gml_id(element, default_id)<|MERGE_RESOLUTION|>--- conflicted
+++ resolved
@@ -30,15 +30,10 @@
 
 from openquake.xml import NSMAP, NRML, GML, NSMAP_WITH_QUAKEML
 
-<<<<<<< HEAD
 NRML_GML_ID = 'n1'
 HAZARDRESULT_GML_ID = 'hr1'
 GMFS_GML_ID = 'gmfs_1'
 GMF_GML_ID = 'gmf_1'
-=======
-NRML_GML_ID = 'nrml'
-HAZARDRESULT_GML_ID = 'hr'
->>>>>>> de2359e1
 SRS_EPSG_4326 = 'epsg:4326'
 
 
@@ -144,7 +139,7 @@
 
             # nrml:IML
             iml_el = etree.SubElement(hazard_curve_field_el, "%sIML" % NRML)
-            iml_el.text = " ".join([str(x) for x in values["IML"]])
+            iml_el.text = " ".join([str(x) for x in values["IMLValues"]])
             iml_el.set("IMT", str(values["IMT"]))
 
             self.curves_per_branch_label[curve_label] = hazard_curve_field_el
@@ -171,7 +166,7 @@
         poe_el = etree.SubElement(etree.SubElement(
                 hcnode_el, "%shazardCurve" % NRML), "%spoE" % NRML)
 
-        poe_el.text = " ".join([str(x) for x in values["poE"]])
+        poe_el.text = " ".join([str(x) for x in values["PoEValues"]])
 
 
 class HazardMapXMLWriter(writer.FileWriter):
@@ -379,8 +374,6 @@
 
     def __init__(self, path):
         super(GMFXMLWriter, self).__init__(path)
-<<<<<<< HEAD
-        
         self.node_counter = 0
         
         # <GMF/> where all the fields are appended
@@ -389,10 +382,6 @@
         # <nrml/> the root of the document
         self.root_node = None
 
-=======
-        self.parent_node = None
-
->>>>>>> de2359e1
     def write(self, point, val):
         """Writes GMF for one site.
 
@@ -444,12 +433,8 @@
                 ground_motion_field_set_node,
                 GMFXMLWriter.gmpe_params_tag, nsmap=NSMAP)
 
-<<<<<<< HEAD
         # stubbed value, not yet implemented...
         gmpe_params_node.set("%sIMT" % NRML, "PGA")
-=======
-        etree.SubElement(container_node, self.gmpe_params_tag, nsmap=NSMAP_OLD)
->>>>>>> de2359e1
 
         # right now, all the sites are appended to one GMF
         self.parent_node = etree.SubElement(
