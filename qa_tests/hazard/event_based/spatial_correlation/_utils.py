# Copyright (c) 2013, GEM Foundation.
#
# OpenQuake is free software: you can redistribute it and/or modify it
# under the terms of the GNU Affero General Public License as published
# by the Free Software Foundation, either version 3 of the License, or
# (at your option) any later version.
#
# OpenQuake is distributed in the hope that it will be useful,
# but WITHOUT ANY WARRANTY; without even the implied warranty of
# MERCHANTABILITY or FITNESS FOR A PARTICULAR PURPOSE.  See the
# GNU General Public License for more details.
#
# You should have received a copy of the GNU Affero General Public License
# along with OpenQuake.  If not, see <http://www.gnu.org/licenses/>.

import itertools
import math
from openquake.engine.db import models


def joint_prob_of_occurrence(gmvs_site_1, gmvs_site_2, gmv, time_span,
                             num_ses, delta_gmv=0.1):
    """
    Compute the Poissonian probability of a ground shaking value to be in the
    range [``gmv`` - ``delta_gmv`` / 2, ``gmv`` + ``delta_gmv`` / 2] at two
    different locations within a given ``time_span``.

    :param gmvs_site_1, gmvs_site_2:
        Lists of ground motion values (as floats) for two different sites.
    :param gmv:
        Reference value for computing joint probability.
    :param time_span:
        `investigation_time` parameter from the calculation which produced
        these ground motion values.
    :param num_ses:
        `ses_per_logic_tree_path` parameter from the calculation which produced
        these ground motion values. In other words, the total number of
        stochastic event sets.
    """
    assert len(gmvs_site_1) == len(gmvs_site_2)

    half_delta = float(delta_gmv) / 2
    gmv_close = lambda v: (gmv - half_delta <= v <= gmv + half_delta)
    count = 0
    for gmv_site_1, gmv_site_2 in itertools.izip(gmvs_site_1, gmvs_site_2):
        if gmv_close(gmv_site_1) and gmv_close(gmv_site_2):
            count += 1

    prob = 1 - math.exp(- (float(count) / (time_span * num_ses)) * time_span)
    return prob


def get_gmvs_for_location(location, hc_id):
    """
    Get a list of GMVs (as floats) for a given ``location`` and ``job_id``.

    :param str location:
        Location as a POINT string Well Known Text format
    :param int hc_id:
        Hazard Calculation ID
    :returns:
        `list` of ground motion values, as floats
    """
    [site] = models.SiteData.objects.filter(hazard_calculation=hc_id).extra(
<<<<<<< HEAD
        where=["location = 'SRID=4326;%s'::geography" % location])
    gmvs = []
    for gmf in models.GmfAgg.objects.filter(site=site).order_by('ses'):
        gmvs.extend(gmf.gmvs)
    return gmvs
=======
        where=["location::geometry ~= 'SRID=4326;%s'::geometry" % location])
    return models.GmfAgg.objects.get(site=site).gmvs
>>>>>>> 7b6f0c7c
<|MERGE_RESOLUTION|>--- conflicted
+++ resolved
@@ -62,13 +62,8 @@
         `list` of ground motion values, as floats
     """
     [site] = models.SiteData.objects.filter(hazard_calculation=hc_id).extra(
-<<<<<<< HEAD
-        where=["location = 'SRID=4326;%s'::geography" % location])
+        where=["location::geometry ~= 'SRID=4326;%s'::geometry" % location])
     gmvs = []
     for gmf in models.GmfAgg.objects.filter(site=site).order_by('ses'):
         gmvs.extend(gmf.gmvs)
-    return gmvs
-=======
-        where=["location::geometry ~= 'SRID=4326;%s'::geometry" % location])
-    return models.GmfAgg.objects.get(site=site).gmvs
->>>>>>> 7b6f0c7c
+    return gmvs