# -*- coding: utf-8 -*-
# vim: tabstop=4 shiftwidth=4 softtabstop=4

import os
import unittest
from lxml import etree

from opengem import test
from opengem import shapes
from opengem.output import shaml
from opengem.parser import shaml_output

TEST_FILE = "shaml_test_result.xml"
XML_METADATA = "<?xml version='1.0' encoding='UTF-8'?>"

schema_dir = os.path.join(os.path.dirname(__file__), "../docs/schema")

class HazardCurveXMLWriterTestCase(unittest.TestCase):

    def setUp(self):
        self._delete_test_file()
        self.writer = shaml.HazardCurveXMLWriter(
                os.path.join(test.DATA_DIR, TEST_FILE))

    def tearDown(self):
        self._delete_test_file()

<<<<<<< HEAD
    def test_writes_the_file_when_closed(self):
        self.writer.close()
        self.assertTrue(os.path.exists(os.path.join(test.DATA_DIR, TEST_FILE)))

    def test_writes_the_xml_metadata(self):
        self.writer.close()
        self.assertTrue(XML_METADATA in self._result_as_string())
    
    @test.skipit
    def test_writes_an_empty_list_with_no_output(self):
        self.writer.close()
        self.assertTrue(EMPTY_RESULT in self._result_as_string())
=======
    def _is_xml_valid(self):
        xml_doc = etree.parse(os.path.join(test.DATA_DIR, TEST_FILE))

        # test that the doc matches the schema
        schema_path = os.path.join(schema_dir, "nrml.xsd")
        xmlschema = etree.XMLSchema(etree.parse(schema_path))
        xmlschema.assertValid(xml_doc)
>>>>>>> e105eebf

    def test_raises_an_error_if_no_curve_is_serialized(self):
        # invalid schema <shaml:Result> [1..*]
        self.assertRaises(RuntimeError, self.writer.close)
        
    def test_writes_a_single_result_in_a_single_model(self):
        data = {shapes.Site(16.35, 48.25): {"IMT": "MMI",
                    "IDmodel": "MMI_3_1",
                    "timeSpanDuration": 50.0,
                    "endBranchLabel": "3_1",
                    "IML": [10.0, 20.0, 30.0],
                    "maxProb": 0.9,
                    "minProb": 0.1,
                    "Values": [0.005, 0.007, 0.009],
                    "vs30": 760.0}}

        self.writer.serialize(data)
        
        self._is_xml_valid()
        self.assertTrue(XML_METADATA in self._result_as_string())
        
        # reading
        curves = self._read_curves_inside_region((16.0, 49.0), (17.0, 48.0))
        self._count_and_check_readed_data(data, curves, 1)

    def test_writes_multiple_results_in_a_single_model_with_same_IML(self):
        data = {shapes.Site(16.35, 48.25): {"IMT": "MMI",
                    "IDmodel": "MMI_3_1",
                    "timeSpanDuration": 50.0,
                    "endBranchLabel": "3_1",
                    "IML": [10.0, 20.0, 30.0],
                    "maxProb": 0.9,
                    "minProb": 0.1,
                    "Values": [0.005, 0.007, 0.009],
                    "vs30": 760.0},
                shapes.Site(17.35, 38.25): {"IMT": "MMI",
                    "IDmodel": "MMI_3_1",
                    "timeSpanDuration": 50.0,
                    "endBranchLabel": "3_1",
                    "IML": [10.0, 20.0, 30.0],
                    "maxProb": 0.9,
                    "minProb": 0.1,
                    "Values": [1.005, 1.007, 1.009],
                    "vs30": 760.0}}

        self.writer.serialize(data)
        self._is_xml_valid()

        curves = self._read_curves_inside_region((16.0, 49.0), (18.0, 38.0))
        self._count_and_check_readed_data(data, curves, 2)

    def test_writes_multiple_results_in_a_single_model_with_different_IML(self):
        data = {shapes.Site(16.35, 48.25): {"IMT": "MMI",
                    "IDmodel": "MMI_3_1",
                    "timeSpanDuration": 50.0,
                    "endBranchLabel": "3_1",
                    "IML": [10.0, 20.0, 30.0],
                    "maxProb": 0.9,
                    "minProb": 0.1,
                    "Values": [0.005, 0.007, 0.009],
                    "vs30": 760.0},
                shapes.Site(17.35, 38.25): {"IMT": "MMI",
                    "IDmodel": "MMI_3_1",
                    "timeSpanDuration": 50.0,
                    "endBranchLabel": "3_1",
                    "IML": [30.0, 40.0, 50.0],
                    "maxProb": 0.9,
                    "minProb": 0.1,
                    "Values": [1.005, 1.007, 1.009],
                    "vs30": 760.0}}

        self.writer.serialize(data)
        self._is_xml_valid()

        curves = self._read_curves_inside_region((16.0, 49.0), (18.0, 38.0))
        self._count_and_check_readed_data(data, curves, 2)

    def test_writes_multiple_results_in_multiple_model(self):
        data = {shapes.Site(16.35, 48.25): {"IMT": "MMI",
                    "IDmodel": "A_MODEL",
                    "timeSpanDuration": 50.0,
                    "endBranchLabel": "3_1",
                    "IML": [10.0, 20.0, 30.0],
                    "maxProb": 0.9,
                    "minProb": 0.1,
                    "Values": [0.005, 0.007, 0.009],
                    "vs30": 760.0},
                shapes.Site(17.35, 38.25): {"IMT": "MMI",
                    "IDmodel": "A_DIFFERENT_MODEL",
                    "timeSpanDuration": 50.0,
                    "endBranchLabel": "3_1",
                    "IML": [30.0, 40.0, 50.0],
                    "maxProb": 0.9,
                    "minProb": 0.1,
                    "Values": [1.005, 1.007, 1.009],
                    "vs30": 760.0}}

        self.writer.serialize(data)
        self._is_xml_valid()

        curves = self._read_curves_inside_region((16.0, 49.0), (18.0, 38.0))
        self._count_and_check_readed_data(data, curves, 2)

    def _delete_test_file(self):
        try:
            os.remove(os.path.join(test.DATA_DIR, TEST_FILE))
        except OSError:
            pass

    def _count_and_check_readed_data(self, data, curves, expected_number):
        number_of_curves = 0
        
        for shaml_point, shaml_values in curves:
            number_of_curves += 1

            self.assertTrue(shaml_point in data.keys())
            self.assertTrue(shaml_values in data.values())

        self.assertEqual(expected_number, number_of_curves,
                "the number of readed curves is not as expected!")

    def _read_curves_inside_region(self, upper_left_cor, lower_right_cor):
        constraint = shapes.RegionConstraint.from_simple(
                upper_left_cor, lower_right_cor)

        reader = shaml_output.ShamlOutputFile(
                os.path.join(test.DATA_DIR, TEST_FILE))
        
        return reader.filter(constraint)

    def _result_as_string(self):
        try:
            result = open(os.path.join(test.DATA_DIR, TEST_FILE))
            return result.read()
        finally:
            result.close()<|MERGE_RESOLUTION|>--- conflicted
+++ resolved
@@ -25,20 +25,6 @@
     def tearDown(self):
         self._delete_test_file()
 
-<<<<<<< HEAD
-    def test_writes_the_file_when_closed(self):
-        self.writer.close()
-        self.assertTrue(os.path.exists(os.path.join(test.DATA_DIR, TEST_FILE)))
-
-    def test_writes_the_xml_metadata(self):
-        self.writer.close()
-        self.assertTrue(XML_METADATA in self._result_as_string())
-    
-    @test.skipit
-    def test_writes_an_empty_list_with_no_output(self):
-        self.writer.close()
-        self.assertTrue(EMPTY_RESULT in self._result_as_string())
-=======
     def _is_xml_valid(self):
         xml_doc = etree.parse(os.path.join(test.DATA_DIR, TEST_FILE))
 
@@ -46,7 +32,6 @@
         schema_path = os.path.join(schema_dir, "nrml.xsd")
         xmlschema = etree.XMLSchema(etree.parse(schema_path))
         xmlschema.assertValid(xml_doc)
->>>>>>> e105eebf
 
     def test_raises_an_error_if_no_curve_is_serialized(self):
         # invalid schema <shaml:Result> [1..*]
