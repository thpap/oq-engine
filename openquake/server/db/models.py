# -*- coding: utf-8 -*-
# vim: tabstop=4 shiftwidth=4 softtabstop=4
#
# Copyright (C) 2010-2016 GEM Foundation
#
# OpenQuake is free software: you can redistribute it and/or modify it
# under the terms of the GNU Affero General Public License as published
# by the Free Software Foundation, either version 3 of the License, or
# (at your option) any later version.
#
# OpenQuake is distributed in the hope that it will be useful,
# but WITHOUT ANY WARRANTY; without even the implied warranty of
# MERCHANTABILITY or FITNESS FOR A PARTICULAR PURPOSE.  See the
# GNU Affero General Public License for more details.
#
# You should have received a copy of the GNU Affero General Public License
# along with OpenQuake. If not, see <http://www.gnu.org/licenses/>.

# Disable:
# - 'Maximum number of public methods for a class'
# - 'Missing docstring' (because of all of the model Meta)
# pylint: disable=R0904,C0111

'''
Model representations of the OpenQuake DB tables.
'''
import os
<<<<<<< HEAD
import ast
import collections
from datetime import datetime

from openquake.commonlib.datastore import DataStore
=======
import collections
from datetime import datetime

from openquake.commonlib import datastore
>>>>>>> 4cc18721
from openquake.commonlib.oqvalidation import OqParam, RISK_CALCULATORS
import django
if hasattr(django, 'setup'):
    django.setup()  # for Django >= 1.7
from django.db import models as djm
from django.core.exceptions import ObjectDoesNotExist
from django.db import connections

#: Kind of supported curve statistics
STAT_CHOICES = (
    (u'mean', u'Mean'),
    (u'quantile', u'Quantile'))


#: System Reference ID used for geometry objects
DEFAULT_SRID = 4326


VS30_TYPE_CHOICES = (
    (u"measured", u"Value obtained from on-site measurements"),
    (u"inferred", u"Estimated value"),
)

IMT_CHOICES = (
    (u'PGA', u'Peak Ground Acceleration'),
    (u'PGV', u'Peak Ground Velocity'),
    (u'PGD', u'Peak Ground Displacement'),
    (u'SA', u'Spectral Acceleration'),
    (u'IA', u'Arias Intensity'),
    (u'RSD', u'Relative Significant Duration'),
    (u'MMI', u'Modified Mercalli Intensity'),
)

#: Minimum value for a seed number
MIN_SINT_32 = -(2 ** 31)
#: Maximum value for a seed number
MAX_SINT_32 = (2 ** 31) - 1


#: Kind of supported type of loss outputs
LOSS_TYPES = ["structural", "nonstructural", "fatalities", "contents"]

#: relative tolerance to consider two risk outputs (almost) equal
RISK_RTOL = 0.05


#: absolute tolerance to consider two risk outputs (almost) equal
RISK_ATOL = 0.01

# TODO: these want to be dictionaries
INPUT_TYPE_CHOICES = (
    (u'unknown', u'Unknown'),
    (u'source', u'Source Model'),
    (u'source_model_logic_tree', u'Source Model Logic Tree'),
    (u'gsim_logic_tree', u'Ground Shaking Intensity Model Logic Tree'),
    (u'exposure', u'Exposure'),
    (u'fragility', u'Fragility'),
    (u'site_model', u'Site Model'),
    (u'rupture_model', u'Rupture Model'),

    # vulnerability models
    (u'structural_vulnerability', u'Structural Vulnerability'),
    (u'nonstructural_vulnerability', u'Non Structural Vulnerability'),
    (u'contents_vulnerability', u'Contents Vulnerability'),
    (u'business_interruption_vulnerability',
     u'Business Interruption Vulnerability'),
    (u'occupants_vulnerability', u'Occupants Vulnerability'),
    (u'structural_vulnerability_retrofitted',
     u'Structural Vulnerability Retrofitted'))


def getcursor(route):
    """Return a cursor from a Django route"""
    return connections[route].cursor()


# Tables in the 'uiapi' schema.

class OqJob(djm.Model):
    '''
    An OpenQuake engine run started by the user
    '''
    description = djm.TextField()
    user_name = djm.TextField()
    calculation_mode = djm.TextField()
    hazard_calculation = djm.ForeignKey('OqJob', null=True)
    STATUS_CHOICES = (
        (u'created', u'Created'),
        (u'pre_executing', u'Pre-Executing'),
        (u'executing', u'Executing'),
        (u'post_executing', u'Post-Executing'),
        (u'post_processing', u'Post-Processing'),
        (u'export', u'Exporting results'),
        (u'clean_up', u'Cleaning up'),
        (u'complete', u'Complete'),
    )
    status = djm.TextField(choices=STATUS_CHOICES, default='pre_executing')
    is_running = djm.BooleanField(default=True)
    start_time = djm.DateTimeField(editable=False, default=datetime.utcnow)
    stop_time = djm.DateTimeField(editable=False)
    relevant = djm.BooleanField(null=False, default=True)
    ds_calc_dir = djm.TextField(null=False, blank=True)  # datastore calc_dir

    class Meta:
        db_table = 'job'

    @property
    def job_type(self):
        """
        'hazard' or 'risk'
        """
<<<<<<< HEAD
        calcmode = self.get_oqparam().calculation_mode
=======
>>>>>>> 4cc18721
        # the calculation mode can be unknown if the job parameters
        # have not been written on the database yet
        return 'risk' if self.calculation_mode in RISK_CALCULATORS else 'hazard'

    def get_or_create_output(self, display_name, output_type, ds_key):
        """
        :param disp_name: display name of the output
        :param output_type: the output type
        :returns: an Output instance
        """
        try:
            output = Output.objects.get(
                oq_job=self, display_name=display_name,
                output_type=output_type)
        except ObjectDoesNotExist:
            output = Output.objects.create_output(
                self, display_name, output_type, ds_key)
        return output

    def get_oqparam(self):
        """
        Return an OqParam object as read from the database
        """
        datadir = os.path.dirname(self.ds_calc_dir)
<<<<<<< HEAD
        dstore = DataStore(self.id, datadir, mode='r')
=======
        dstore = datastore.read(self.id, datadir=datadir)
>>>>>>> 4cc18721
        oqparam = OqParam.from_(dstore.attrs)
        return oqparam

    def __repr__(self):
        return '<%s %d, %s>' % (self.__class__.__name__,
                                self.id, self.job_type)


def oqparam(job_id):
    """
    :param job_id: ID of :class:`openquake.server.db.models.OqJob`
    :returns: instance of :class:`openquake.commonlib.oqvalidation.OqParam`
    """
    return OqJob.objects.get(pk=job_id).get_oqparam()


class Performance(djm.Model):
    '''
    Contains performance information about a job.
    '''
    job = djm.ForeignKey('OqJob')
    operation = djm.TextField(null=False)
    time_sec = djm.FloatField(null=False)
    memory_mb = djm.FloatField(null=False)
    counts = djm.IntegerField(null=False)

    class Meta:
        db_table = 'performance'


class Log(djm.Model):
    '''
    Log table for calculations
    '''
    job = djm.ForeignKey('OqJob', null=True)
    timestamp = djm.DateTimeField(editable=False, default=datetime.utcnow)
    LOG_LEVEL_CHOICES = (
        (u'debug', u'Debug'),
        (u'info', u'Info'),
        (u'progress', u'Progress'),
        (u'warn', u'Warn'),
        (u'error', u'Error'),
        (u'critical', u'Critical'),
    )
    level = djm.TextField(choices=LOG_LEVEL_CHOICES)
    process = djm.TextField(null=False)
    message = djm.TextField(null=False)

    class Meta:
        db_table = 'log'


def extract_from(objlist, attr):
    """
    Extract an attribute from a list of Django objects, by scanning
    them in order until a not None attribute is found. If nothing is
    found, or if an exception ObjectDoesNotExist is raised, return None.

    :param objlist: the list of Django objects
    :param str attr: the name of the attribute to look for
    """
    for obj in objlist:
        try:
            value = getattr(obj, attr, None)
        except ObjectDoesNotExist:
            value = None
        if value is not None:
            return value


class OutputManager(djm.Manager):
    """
    Manager class to filter and create Output objects
    """
<<<<<<< HEAD
    def create_output(self, job, display_name, ds_key):
=======
    def create_output(self, job, display_name, output_type, ds_key):
>>>>>>> 4cc18721
        """
        Create an output for the given `job`, `display_name` and
        `ds_key`
        """
        return self.create(oq_job=job,
                           display_name=display_name,
<<<<<<< HEAD
=======
                           output_type=output_type,
>>>>>>> 4cc18721
                           ds_key=ds_key)


class Output(djm.Model):
    '''
    A single artifact which is a result of an OpenQuake job.
    The data may reside in a file or in the database.
    '''
    oq_job = djm.ForeignKey('OqJob', null=False)
    display_name = djm.TextField()
    last_update = djm.DateTimeField(editable=False, default=datetime.utcnow)
    ds_key = djm.TextField(null=False, blank=True)  # datastore key

    objects = OutputManager()

    def __str__(self):
        return "%d||%s" % (self.id, self.display_name)

    class Meta:
        db_table = 'output'
<<<<<<< HEAD
        ordering = ['id']
=======
        ordering = ['id']

    def is_hazard_curve(self):
        return self.output_type in ['hazard_curve', 'hazard_curve_multi']

    @property
    def output_container(self):
        """
        :returns: the output container associated with this output
        """

        # FIXME(lp). Remove the following outstanding exceptions
        if self.output_type in ['agg_loss_curve', 'event_loss_curve']:
            return self.loss_curve
        elif self.output_type == 'hazard_curve_multi':
            return self.hazard_curve
        elif self.output_type == 'gmf_scenario':
            return self.gmf
        elif self.output_type == 'event_loss_asset':
            return self.event_loss
        return getattr(self, self.output_type)

    @property
    def lt_realization_paths(self):
        """
        :returns: an instance of `LogicTreePath` the output is
        associated with. When the output is not associated with any
        logic tree branch then it returns a LogicTreePath namedtuple
        with a couple of None.
        """
        hazard_output_types = [el[0] for el in self.HAZARD_OUTPUT_TYPE_CHOICES]
        risk_output_types = [el[0] for el in self.RISK_OUTPUT_TYPE_CHOICES]
        container = self.output_container

        if self.output_type in hazard_output_types:
            rlz = getattr(container, 'lt_realization_id', None)
            if rlz is not None:
                return self.LogicTreePath(
                    tuple(container.lt_realization.gsim_lt_path),
                    tuple(container.lt_realization.sm_lt_path))
            else:
                return self.LogicTreePath(None, None)
        elif self.output_type in risk_output_types:
            if getattr(container, 'hazard_output_id', None):
                return container.hazard_output.lt_realization_paths
            else:
                return self.LogicTreePath(None, None)

        raise RuntimeError("unexpected output type %s" % self.output_type)

    @property
    def statistical_params(self):
        """
        :returns: an instance of `StatisticalParams` the output is
        associated with
        """
        if getattr(self.output_container, 'statistics', None) is not None:
            return self.StatisticalParams(self.output_container.statistics,
                                          self.output_container.quantile)
        elif getattr(
                self.output_container, 'hazard_output_id', None) is not None:
            return self.output_container.hazard_output.statistical_params
        else:
            return self.StatisticalParams(None, None)

    @property
    def hazard_metadata(self):
        """
        Given an Output produced by a risk calculation it returns the
        corresponding hazard metadata.

        :returns:
            A `namedtuple` with the following attributes::

                * investigation_time: the hazard investigation time (float)
                * statistics: the kind of hazard statistics (None, "mean" or
                  "quantile")
                * quantile: quantile value (when `statistics` is "quantile")
                * sm_path: a list representing the source model path
                * gsim_path: a list representing the gsim logic tree path

        """
        oq = self.oq_job.get_oqparam()

        statistics, quantile = self.statistical_params
        gsim_lt_path, sm_lt_path = self.lt_realization_paths

        return self.HazardMetadata(oq.investigation_time,
                                   statistics, quantile,
                                   sm_lt_path, gsim_lt_path)
>>>>>>> 4cc18721
<|MERGE_RESOLUTION|>--- conflicted
+++ resolved
@@ -25,18 +25,10 @@
 Model representations of the OpenQuake DB tables.
 '''
 import os
-<<<<<<< HEAD
-import ast
 import collections
 from datetime import datetime
 
-from openquake.commonlib.datastore import DataStore
-=======
-import collections
-from datetime import datetime
-
 from openquake.commonlib import datastore
->>>>>>> 4cc18721
 from openquake.commonlib.oqvalidation import OqParam, RISK_CALCULATORS
 import django
 if hasattr(django, 'setup'):
@@ -148,10 +140,6 @@
         """
         'hazard' or 'risk'
         """
-<<<<<<< HEAD
-        calcmode = self.get_oqparam().calculation_mode
-=======
->>>>>>> 4cc18721
         # the calculation mode can be unknown if the job parameters
         # have not been written on the database yet
         return 'risk' if self.calculation_mode in RISK_CALCULATORS else 'hazard'
@@ -176,11 +164,7 @@
         Return an OqParam object as read from the database
         """
         datadir = os.path.dirname(self.ds_calc_dir)
-<<<<<<< HEAD
-        dstore = DataStore(self.id, datadir, mode='r')
-=======
         dstore = datastore.read(self.id, datadir=datadir)
->>>>>>> 4cc18721
         oqparam = OqParam.from_(dstore.attrs)
         return oqparam
 
@@ -255,21 +239,13 @@
     """
     Manager class to filter and create Output objects
     """
-<<<<<<< HEAD
     def create_output(self, job, display_name, ds_key):
-=======
-    def create_output(self, job, display_name, output_type, ds_key):
->>>>>>> 4cc18721
         """
         Create an output for the given `job`, `display_name` and
         `ds_key`
         """
         return self.create(oq_job=job,
                            display_name=display_name,
-<<<<<<< HEAD
-=======
-                           output_type=output_type,
->>>>>>> 4cc18721
                            ds_key=ds_key)
 
 
@@ -290,97 +266,4 @@
 
     class Meta:
         db_table = 'output'
-<<<<<<< HEAD
-        ordering = ['id']
-=======
-        ordering = ['id']
-
-    def is_hazard_curve(self):
-        return self.output_type in ['hazard_curve', 'hazard_curve_multi']
-
-    @property
-    def output_container(self):
-        """
-        :returns: the output container associated with this output
-        """
-
-        # FIXME(lp). Remove the following outstanding exceptions
-        if self.output_type in ['agg_loss_curve', 'event_loss_curve']:
-            return self.loss_curve
-        elif self.output_type == 'hazard_curve_multi':
-            return self.hazard_curve
-        elif self.output_type == 'gmf_scenario':
-            return self.gmf
-        elif self.output_type == 'event_loss_asset':
-            return self.event_loss
-        return getattr(self, self.output_type)
-
-    @property
-    def lt_realization_paths(self):
-        """
-        :returns: an instance of `LogicTreePath` the output is
-        associated with. When the output is not associated with any
-        logic tree branch then it returns a LogicTreePath namedtuple
-        with a couple of None.
-        """
-        hazard_output_types = [el[0] for el in self.HAZARD_OUTPUT_TYPE_CHOICES]
-        risk_output_types = [el[0] for el in self.RISK_OUTPUT_TYPE_CHOICES]
-        container = self.output_container
-
-        if self.output_type in hazard_output_types:
-            rlz = getattr(container, 'lt_realization_id', None)
-            if rlz is not None:
-                return self.LogicTreePath(
-                    tuple(container.lt_realization.gsim_lt_path),
-                    tuple(container.lt_realization.sm_lt_path))
-            else:
-                return self.LogicTreePath(None, None)
-        elif self.output_type in risk_output_types:
-            if getattr(container, 'hazard_output_id', None):
-                return container.hazard_output.lt_realization_paths
-            else:
-                return self.LogicTreePath(None, None)
-
-        raise RuntimeError("unexpected output type %s" % self.output_type)
-
-    @property
-    def statistical_params(self):
-        """
-        :returns: an instance of `StatisticalParams` the output is
-        associated with
-        """
-        if getattr(self.output_container, 'statistics', None) is not None:
-            return self.StatisticalParams(self.output_container.statistics,
-                                          self.output_container.quantile)
-        elif getattr(
-                self.output_container, 'hazard_output_id', None) is not None:
-            return self.output_container.hazard_output.statistical_params
-        else:
-            return self.StatisticalParams(None, None)
-
-    @property
-    def hazard_metadata(self):
-        """
-        Given an Output produced by a risk calculation it returns the
-        corresponding hazard metadata.
-
-        :returns:
-            A `namedtuple` with the following attributes::
-
-                * investigation_time: the hazard investigation time (float)
-                * statistics: the kind of hazard statistics (None, "mean" or
-                  "quantile")
-                * quantile: quantile value (when `statistics` is "quantile")
-                * sm_path: a list representing the source model path
-                * gsim_path: a list representing the gsim logic tree path
-
-        """
-        oq = self.oq_job.get_oqparam()
-
-        statistics, quantile = self.statistical_params
-        gsim_lt_path, sm_lt_path = self.lt_realization_paths
-
-        return self.HazardMetadata(oq.investigation_time,
-                                   statistics, quantile,
-                                   sm_lt_path, gsim_lt_path)
->>>>>>> 4cc18721
+        ordering = ['id']