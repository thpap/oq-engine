--- conflicted
+++ resolved
@@ -177,21 +177,13 @@
     maximum x, the maximum y is returned.
     """
     def __init__(self, x, y):
-<<<<<<< HEAD
-        self.y = y
-=======
         self.y = numpy.array(y)
->>>>>>> dc9b2516
         # interpolating from x values to indices in the range [0: len(x)]
         self.interp = interp1d(x, range(len(x)), bounds_error=False,
                                fill_value=(0, len(x) - 1))
 
     def __call__(self, x):
-<<<<<<< HEAD
-        idx = numpy.int64(self.interp(x))
-=======
         idx = numpy.int64(numpy.ceil(self.interp(x)))
->>>>>>> dc9b2516
         return self.y[idx]
 
 
@@ -204,16 +196,6 @@
     tectonic region types:
 
     >>> maxdist = IntegrationDistance({'default': [
-<<<<<<< HEAD
-    ...          (1, 10), (2, 20), (3, 30), (4, 40), (5, 100), (6, 200),
-    ...          (7, 400), (8, 800)]})
-    >>> maxdist('Some TRT', mag=0.5)
-    0
-    >>> maxdist('Some TRT', mag=5.5)
-    100
-    >>> maxdist('Some TRT', mag=8.5)
-    800
-=======
     ...          (3, 30), (4, 40), (5, 100), (6, 200), (7, 300), (8, 400)]})
     >>> maxdist('Some TRT', mag=2.5)
     30
@@ -225,7 +207,6 @@
     400
     >>> maxdist('Some TRT', mag=8.5)  # 500 km are used above the maximum
     500
->>>>>>> dc9b2516
 
     It has also a method `.get_closest(sites, rupture)` returning the closest
     sites to the rupture and their distances. The integration distance can be
@@ -254,14 +235,9 @@
             md = self.interp[trt]  # retrieve from the cache
         except KeyError:  # fill the cache
             mags, dists = getdefault(self.magdist, trt)
-<<<<<<< HEAD
-            mags = numpy.concatenate([[0], mags])
-            dists = numpy.concatenate([[0], dists])
-=======
             if mags[-1] < 10:  # use 500 km for mag > maxmag
                 mags = numpy.concatenate([mags, [10]])
                 dists = numpy.concatenate([dists, [500]])
->>>>>>> dc9b2516
             md = self.interp[trt] = Piecewise(mags, dists)
         return md(mag)
 
