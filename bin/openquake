--- conflicted
+++ resolved
@@ -417,16 +417,12 @@
     open(os.path.abspath(log_file), 'a').close()
 
 
-<<<<<<< HEAD
 def complain_and_exit(msg, exit_code=0):
     print msg
     sys.exit(exit_code)
 
 
-if __name__ == '__main__':
-=======
 def main():
->>>>>>> c2325458
     arg_parser = set_up_arg_parser()
 
     args = arg_parser.parse_args()
@@ -464,5 +460,6 @@
     else:
         arg_parser.print_usage()
 
+
 if __name__ == '__main__':
     main()