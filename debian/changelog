  [Michele Simionato]
<<<<<<< HEAD
  * Stored `time_events` and `CostCalculator` in the datastore as arrays
=======
  * Made possible to generate the report even for descriptions with
    non-ASCII characters
>>>>>>> 3ff2a6d1
  * Added a tag `riskInvestigationTime` to the exported loss maps and curves
  * Made customizable the header of CSV files

python-oq-risklib (0.11.0-0~precise01) precise; urgency=low

  [Daniele Viganò, Matteo Nastasi]
  * Updates Copyrights to 2016 and uniformized headers

  [Michele Simionato]
  * Raised an error early if there is a PoE=1 for classical damage
    calculations
  * Introduced a cutoff for minIML=0 in continuous fragility functions
  * Fixed the `ses_ratio` when the number of samples is greater than 1
  * Changed the order of the arguments in the commands `oq-lite show` and
    `oq-lite export`
  * Fixed a subtle bug: now the epsilons are correctly associated to the
    assets because `asset.idx` is correctly set
  * Removed the `assets_by_site` pickled array from the datastore
  * Fixed the XML exporters for loss maps/curves mean and quantiles
  * Now it is possible to override (most) configuration parameters with the
    command `oq-lite run --param NAME1=VALUE1 NAME2=VALUE2 ...`
  * Enhanced the reports generated by `oq-lite info --report` and
    `oq-lite show fullreport`
  * Made the check on the costs more forgiving for damage calculators
  * Optimized the source model parsing
  * Serialized in HDF5 format the CompositionInfo object
  * Fixed the initial accumulator in the EventBasedRuptureCalculator

  [Anirudh Rao]
  * Removed the extra ScenarioDamage demo
  * Removed unused parameters from the risk demo job files
    (including `asset_hazard_distance` and `intensity_measure_types`)

  [Graeme Weatherill]
  * Incorporated ArbitraryMFD and YoungsCoppersmithMFD into the supported
    MFDs

  [Michele Simionato]
  * Added a validation on the IMT for fragility functions in NRML 0.5 format
  * Fixed an ordering bug in `get_scenario_from_nrml`
  * Saved the site collection and the risk models in HDF5 format
  * Renamed `fatalities` to `occupants` to be consistent with the
    convention on the file names of the risk models
  * Introduced a serialization protocol to save objects in the datastore

  [Matteo Nastasi]
  * Added framework to run bash scripts tests and collect associated
    xunit report
  * Used the python-prctl library to automatically kill processes when
    the parent dies unexpectedly (linux-only)

  [Michele Simionato]
  * Unified the calculators classical and classical_tiling
  * The epsilon_matrix is not saved anymore
  * Source filtering is now on demand, depending on the parameter
    `filter_sources`.
  * Refactored the source filtering/splitting mechanism and improved
    substantially the classical_tiling calculator
  * Managed correctly the case of vulnerability functions with a different
    number of loss ratios
  * Now the flag `individual_curves` is honored for aggregate curves
    in the event based risk calculator
  * Fixed a bug breaking the compution of statistics of aggregate curves
    with insured losses
  * Added a validation on the cost type in the exposure
  * Added a validation for missing region_grid_spacing
  * Added a cross validation for the `time_event` parameter
  * Added a validation for empty descriptions in fragility models
  * Changed the classical_tiling calculator to split the heavy sources first
  * Fixed the GMPETable GSIM and added an end-to-end test for it
  * Changed the management of the seeds in the event based calculator:
    now we generate a seed per each rupture
  * Worked around a bug in h5py.Group.visitems in Ubuntu 12.04
  * Reduced the precision of the site mesh to 32 bits
  * The source model logic tree parser supports NRML 0.5
  * Reduced the precision of the scenario_damage outputs to 32 bits
  * Added an XML exporter for the UHS curves
  * Rewritten the classical_tiling calculator in oq-lite
  * Fixed a bug when exporting the hazard curves in presence of quantiles/means
  * Improved the header of the exported CSV files, to make it QGIS-friendly
  * Fixed a bug in the avg_losses for the event based risk calculator
  * Keep exporting files, even if they are empty
  * Exported information about the realizations into a csv file
  * Ported the disaggregation calculator to oq-lite
  * Added IMT information in the hazard curve XML exporter
  * Fixed a small bug in classical_damage for steps_per_interval = 1

 -- Matteo Nastasi (GEM Foundation) <nastasi@openquake.org>  Mon, 15 Feb 2016 11:04:31 +0100

python-oq-risklib (0.10.0-0~precise01) precise; urgency=low

  [Michele Simionato]
  * Ported the classical_bcr calculator to oq-lite
  * Added a check on the uniform_hazard_spectra parameter depending on the IMTs
  * Fixed a sorting error in the CSV exporters by asset
  * Fully ported the classical_risk calculator to oq-lite
  * Removed the (unused and experimental) loss fractions functionality from
    the classical_risk calculator
  * Added a check for the case of no assets within the region
  * Fixed the check for missing taxonomies in the risk model
  * Added `--profile` flag to oq-lite run
  * The performance info has been moved fully in the datastore
  * Saved one loss table per realization in the datastore
  * Fixed a bug in the oq-lite exporter of the hazard maps
  * Removed a spurious comma from the rupture tag
  * Removed the epsilon_sampling feature from event_based_risk

 -- Matteo Nastasi (GEM Foundation) <nastasi@openquake.org>  Mon, 14 Dec 2015 10:12:22 +0100

python-oq-risklib (0.9.0-0~precise01) precise; urgency=low

  [Graeme Weatherill]
  * Added fault geometry epistemic uncertainties to the source model logic tree

  [Michele Simionato]
  * Fixed the `oq-lite show --rlzs` command
  * Fixed a minor bug in the source writer for nodalPlane nodes
  * Added an attribute `discretization` to `areaGeometry` nodes
  * Added a command oq-lite show_attrs to display the attributes of a HDF5
    dataset
  * Added flags `asset_loss_table` (default False) and `avg_losses`
    (default True) to build the event loss table and the average losses
    per asset respectively
  * Added a check on the cost types read from the exposure

  [Matteo Nastasi]
  * Demos moved to /usr/share/openquake/risklib

  [Michele Simionato]
  * Added outputs `agg_curve-rlzs` and `agg_curve-stats` in the HDF5 file
  * Changed the storage of the event based risk outputs in the HDF5 file
  * Added a consistency check between the risk model keys in the job.ini and
    the risk model files
  * Scenario Risk and Scenario Damage calculators can work with a single
    configuration file now
  * When computing insured losses for an exposure without deductible and
    insuredLimit, raise an error early
  * Improved the export names of the oq-lite calculators
  * Updated all the risk demos
  * Changed the EventBasedRisk demo to produce loss curves
  * Fixed a bug with the error management: now a critical error in the
    the pre-calculation stops the whole computation and there is a single
    traceback
  * Improved the memory consumption and data transfer of the event_based_risk
    calculator
  * All data of a computation are now stored in a single calc_XXX.hdf5 file
  * The ProbabilisticEventBased risk demo works with a single job.ini
  * Added support for NRML 0.5 for fragility functions and deprecated NRML 0.4
  * Added a ConsequenceModel parser and implemented the calculation of
    consequences in the scenario_damage calculator

  [Matteo Nastasi]
  * Imposed version for python-h5py dependency, Ubuntu 12.04 will use
    backported version from GEM repository

  [Michele Simionato]
  * Added a test for a bug of h5py version 2.0.1
  * Added a check for specific_assets not in the exposure
  * Added XML exports for the hazard curves
  * Enhanced the .rst report with info about the exposure and the source model
  * Changed the PerformanceMonitor to write only on the controller
  * Introduced HDF5 outputs for the scenario_risk calculator
  * Introduced HDF5 outputs for the scenario_damage calculator
  * Added the ability to read scenario NRML files
  * Silenced an ElementTree warning
  * Added a test with multiple assets on the same site
  * Improved the error message for invalid exposures
  * Fixed a few tests on Windows

 -- Matteo Nastasi (GEM Foundation) <nastasi@openquake.org>  Tue, 17 Nov 2015 10:57:39 +0100

python-oq-risklib (0.8.0-0~precise01) precise; urgency=low

  [Michele Simionato]
  * Added a --pdb flag
  * Added validation to the source IDs
  * It is now possible to pass arguments to the GSIMs in the logic tree file
  * Added data transfer information to the CSV reports
  * Fixed several bugs in the ebr calculator
  * The composite source model is saved in the HDF5 file
  * Added a command 'oq-lite info --report job.ini' to produce a report
    on a calculation without running it
  * Negative calculations IDs are recognized in the oq-lite commands
  * The GMFs are saved in the HDF5 file
  * Added vulnerability functions with Probability Mass Function
  * oq-lite has now a 'reduce' command to reduce large computations
  * The epsilon_matrix is now saved in HDF5 format
  * Fixed a bug in apply_reduce when the first argument is a numpy array
  * Added a functionality 'write_source_model' to serialize sources in XML

 -- Matteo Nastasi (GEM Foundation) <nastasi@openquake.org>  Wed, 23 Sep 2015 15:17:28 +0200

python-oq-risklib (0.7.2-0~precise01) precise; urgency=low

  [Matteo Nastasi]
  * Packaging system improvement

  [Michele Simionato]
  * Fixed an ordering bug in the GSIM logic tree

 -- Matteo Nastasi (GEM Foundation) <nastasi@openquake.org>  Fri, 05 Jun 2015 11:55:09 +0200

python-oq-risklib (0.7.1-0~precise01) precise; urgency=low

  [Michele Simionato]
  * Fixed an export bug in the scenario_damage calculator: now the case of
    multiple assets on the same location is treated correctly

 -- Matteo Nastasi (GEM Foundation) <nastasi@openquake.org>  Wed, 20 May 2015 09:58:07 +0200

python-oq-risklib (0.7.0-1~precise01) precise; urgency=low

  [Matteo Nastasi, Daniele Viganò]
  * Fixed dependencies version management

 -- Matteo Nastasi (GEM Foundation) <nastasi@openquake.org>  Thu, 07 May 2015 13:56:09 +0200

python-oq-risklib (0.7.0-0~precise01) precise; urgency=low

  [Matteo Nastasi, Daniele Viganò]
  * Add binary package support for both Ubuntu 12.04 (Precise)
    and Ubuntu 14.04 (Trusty)

  [Michele Simionato]
  * Added a check on invalid IMTs when using the JB2009 correlation model
  * Made sure that the site collection is ordered by (lon, lat) in all cases
  * Extended the scenario calculators so that they can manage multiple GSIMs
    at the same time
  * Ported the event_based calculator to oq-lite (except disaggregation)
  * Introduced a DataStore class to save either generic pickled objects or
    numpy arrays; if installed, it can use the h5py library
  * Added defaults to the parameters in job.ini
  * Extended the 'oq-lite info' command to plot some useful informations
    about the source model
  * Ported the classical_risk calculator to oq-lite
  * Added an 'oq-lite pick_rlzs' command to display the distance of the
    hazard curves from the mean, by using the RMSEP distance
  * Ported the scenario_risk calculator to oq-lite
  * Added a check to forbid exposures with an asset number=0
  * In the tests you can compare for equality files containing numbers, possibly
    ignoring the last digits
  * Increased the number of SES generated by the demo
    ProbabilisticEventBased from 10 to 200
  * For the event based calculator, print the site index where the discrepancy
    with the classical hazard curves is greater
  * Now the engine is able to gunzip transparently the logic tree files too
  * Added a convergency test for the hazard curves generated by the event
    based calculator when the number of samples is high
  * Added a script to reduce large source models and large exposure models
  * Fixed a bug in the NRML writer for nodes with value=0
  * Added a 'plot' command to oq-lite

 -- Matteo Nastasi (GEM Foundation) <nastasi@openquake.org>  Thu, 07 May 2015 10:51:21 +0200

python-oq-risklib (0.6.0-1) precise; urgency=low

  [Matteo Nastasi]
  * Wrong oq-hazardlib version dependency fixed

 -- Matteo Nastasi (GEM Foundation) <nastasi@openquake.org>  Fri, 27 Feb 2015 11:54:22 +0100

python-oq-risklib (0.6.0-0) precise; urgency=low

  [Michele Simionato]
  * Changed the event based risk demo to use fully the specific assets feature
  * Implemented export of SESCollections
  * Classical tiling calculator in oq-lite
  * Raise an error if there are assets missing the number attribute
  * Added a prefilter flag
  * Moved the management of zipfiles into oq-lite
  * Export lon and lat in the hazard curves
  * Simplified the management of GMPE logic tree realizations
  * Towards supporting Ubuntu 14.04
  * Fixed error when minIML|maxIML are missing in the fragility model
  * Ported the generation of UHS curves into risklib
  * Better error message for duplicated IMLs
  * Implemented hazard map export in oq-lite
  * Create the export_dir if possible
  * Moved the demos inside oq-risklib
  * Now sites can be extracted from the site_model.xml file
  * Fixed the oversampling bug
  * Added a warning in case of oversampling
  * Provided a user-friendly string representation of the class RlzsAssoc
  * Added classical damage QA tests
  * Add a test case for sampling two source models of different weight
  * Implemented classical damage calculator
  * Moved hazard maps and mean and quantile functions from the engine into risklib
  * Added a check for duplicated branchset IDs
  * If export_dir is not given, save on $HOME

 -- Matteo Nastasi (GEM Foundation) <nastasi@openquake.org>  Wed, 25 Feb 2015 17:04:04 +0100

python-oq-risklib (0.5.1-0) precise; urgency=low

  * consistency in version management between debian/ubuntu package and
    library from git sources

 -- Matteo Nastasi (GEM Foundation) <nastasi@openquake.org>  Thu, 18 Dec 2014 15:42:53 +0100

python-oq-risklib (0.5.0-1) precise; urgency=low

  * Fixed version in the documentation
  * Removed an incorrect warning
  * Scenario damage tests
  * Added a DamageWriter class and the expected outputs for the ScenarioDamage
    QA tests
  * Improve the error message when the user sets the wrong calculation_mode
  * Moved get_realizations from the engine into commonlib
  * Added more validation to dictionaries
  * Added a new parameter complex_fault_mesh_spacing
  * Ported the scenario tests to oq-lite
  * Added a get_params utility
  * Simplified the monitoring
  * Add the QA tests data removed from the engine
  * Added a forgotten .rst file
  * Use shallow-clone to improve CI builds speed
  * Fix documentation
  * Merged commonlib inside risklib
  * Move the calculation of input/output weights into commonlib
  * The export_dir is now always given
  * Small fixes to commonlib
  * Better error message for regions that cannot be discretized
  * Fixed precision
  * Add a facility to read source models in commonlib
  * Add an hard limit to check_mem_usage()
  * Fixed test_different_levels_ok
  * Removed an excessive validation
  * Added a validation is_valid_hazard_curves
  * Reverted the check on duplicated vulnerabilitySetID
  * Improved the validation of vulnerability models
  * Examples, tests and notebook for the feature of oq-lite
  * Some refactoring of the classes RiskModel and RiskInput
  * Basic support for risk calculators in commonlib
  * Building the documentation of risklib and some refactoring
  * Build the documentation of commonlib
  * Support of the oq-lite command-line tool
  * Converting the region_constraint into a WKT polygon in commonlib, not in
    the engine
  * Fixed a subtle ImportError
  * Added a forgotten file
  * Support for the simplification of the risk calculators
  * Rewritten the RiskModel class and refactored the Workflow classes
  * Loss per event per asset
  * Dependency check
  * Updated version of risklib
  * Merged nrmllib inside commonlib
  * Added get_exposure and some refactoring
  * Changed the RiskModel API
  * The investigationTime attribute is optional
  * Use the new validation mechanism for vulnerability/fragility functions
  * Reflected the change in risklib
  * Fixed typo in an error message
  * reversed edges to make complex surface comply with Aki & Richards conven...
  * Moved the node context manager to the node library
  * Better debugging representation of a node
  * The maximum_distance must be mandatory in all hazard calculators
  * Restored the NrmlHazardlibConverter
  * Used PlanarSurface.from_corner_points
  * Improved the validation on PMF
  * Added a generic SourceConverter class for all sources, including the
    NonParametric ones
  * Added a lazy function read_nodes
  * Added a "node_factory" validation facility to the node library
  * Rewritten the openquake validation mechanism; now it is done in commonlib
  * Support validation code for the engine
  * Added a few validation functions
  * Added a validation on the GSIM name
  * Added MeanLossTestCase and some comments/docstrings
  * Small improvements
  * Logging the size of received data, to assess the stress on rabbitmq
  * Parallel filtering
  * Fixed the branch ordering
  * Ordering the sources after splitting-filtering them
  * Added an EpsilonProvider class
  * Introduced get_epsilons
  * Improved the splitting mechanism
  * Fix an ordering on the exported GMF
  * Moved parse_config from the engine to commonlib
  * Given a proper ordering to BranchTuples
  * Decoupled the sampling logic from the GsimLogicTree class
  * Get more information about the number of realizations in full enumeration
  * Small refactoring of the block-splitting routines
  * Fixed the sampling in GsimLogicTree
  * Small changes to support the refactoring on the engine side
  * packager.sh: missing update fixed
  * Risk loaders
  * Added a property .imts to the RiskModel class
  * The rupture seed is now visible in the XML file
  * Made explicit the dependence from the getters
  * GMPE logic tree fix
  * Many improvements to make the SourceCollector more usable from the
    command-line
  * Fix for the case of empty SES
  * Add a debug flag to enable set -x in packager.sh
  * Improved the SourceCollector
  * Fix gmf duplication
  * Removed logictree.enumerate_paths
  * Moved modules to manage sources and logic trees from the engine
  * Minor refactoring of scientific.scenario_damage
  * Reflected the API change in risklib
  * Refactoring of risklib needed to solve the problem of the block size
    dependence
  * Remove CalculationUnit
  * Removed some useless code from risklib
  * Fix branch var to be compliant within the new CI git plugin
  * Updates Copyright to 2014
  * rupture_to_element facility
  * Ci devtest
  * Renamed common->commonlib
  * Add setup.py
  * Improved validation and some cleanup
  * Decouple the gsim logic tree from the SES output and remove dead code
  * Moved the tests directory inside the package
  * Refactored the conversion library
  * More work on the conversion/validation library
  * Add loss type to risk outputs
  * Pull request for the validation library
  * Standard Loss map GeoJSON
  * Exporting the GMF in XML should not require keeping all the tree in memory
  * No unicode + StringIO in tests
  * Fix parsing of isAbsolute
  * Insured loss curves statistics
  * Csv tools
  * Fixed the streaming xml writer
  * Hazard Curve GeoJSON parser
  * GeoJSON map node values should be floats
  * Node library
  * Ruptures now have a tag attribute
  * Revise insured losses algorithm
  * Added an InvalidFile exception
  * Add stdDevLoss field
  * Compute Curve stats
  * Implemented a StreamingXMLWriter
  * Minor optimizations by using memoization
  * Fix quantile maps computation
  * Fix Asset statistics
  * NRML parsers/writers should be able to accept either file paths or
    file-like objects
  * Refactoring: added risk workflows
  * Add '__version__' to package init
  * Hazard map GeoJSON writer
  * GeoJSON LossMap Writer
  * Remove 'ndenumerate'

 -- Matteo Nastasi (GEM Foundation) <nastasi@openquake.org>  Wed, 10 Dec 2014 11:17:03 +0100

python-oq-risklib (0.3.0-1) precise; urgency=low

  * Lxc sandbox - improved CI with sandboxed source tests (LP: #1177319)
  * Refactoring: remove curve module (LP: #1174231)
  * Update Event Based algorithm (LP: #1168446)
  * Fix sampling in lognormaldistribution when mean = 0, covs = 0
    (LP: #1167863)
  * Strictly increasing vulnerability function in classical calculator
    (LP: #1165076)
  * Added concurrent.futures to risklib (temporary solution)
  * Update average loss formula (LP: #1156557)
  * Added AGPL license file
  * Refactoring needed to support Structure dependent IMT in scenario damage
    (LP: #1154549)
  * Implemented scenario_damage and scenario directly in risklib (LP: #1154110)
  * Make the risklib able to read csv inputs (LP: #1154110)
  * Fix OQ Engine fails working end-to-end when there is a different number of
    gmvs per site (LP: #1144388)
  * Fix Insured losses computation
  * Removed Asset and AssetOutput classes
  * Small refactoring of the FragilityFunctions so that it is easier to
    instantiate them from the FragilityModelParser in nrml (LP: #1100235)

 -- Matteo Nastasi (GEM Foundation) <nastasi@openquake.org>  Mon, 24 Jun 2013 16:31:18 +0200

python-oq-risklib (0.2.0-1) precise; urgency=low

  * Rename of the package and namespace refactoring

 -- Matteo Nastasi (GEM Foundation) <nastasi@openquake.org>  Sat, 09 Feb 2013 10:18:32 +0100

python-oq-risklib (0.1.0-1) precise; urgency=low

  * Upstream release

 -- Matteo Nastasi (GEM Foundation) <nastasi@openquake.org>  Wed, 12 Dec 2012 17:06:39 +0100<|MERGE_RESOLUTION|>--- conflicted
+++ resolved
@@ -1,10 +1,7 @@
   [Michele Simionato]
-<<<<<<< HEAD
   * Stored `time_events` and `CostCalculator` in the datastore as arrays
-=======
   * Made possible to generate the report even for descriptions with
     non-ASCII characters
->>>>>>> 3ff2a6d1
   * Added a tag `riskInvestigationTime` to the exported loss maps and curves
   * Made customizable the header of CSV files
 
