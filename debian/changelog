--- conflicted
+++ resolved
@@ -1,10 +1,7 @@
   [Michele Simionato]
-<<<<<<< HEAD
   * Reduce the data transfer of the realization association object
-=======
   * If uniform_hazard_spectra is true, the UHS curves must be generated
     even if hazard_maps is false; the hazard maps must not be exported
->>>>>>> 9cad6ea7
   * Optimized the filtering of PointSources
   * Initial work on the UCERF event based hazard calculator
   * Added a test calculation crossing the International Date Line (Alaska)
