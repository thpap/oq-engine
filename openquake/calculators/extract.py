# -*- coding: utf-8 -*-
# vim: tabstop=4 shiftwidth=4 softtabstop=4
#
# Copyright (C) 2017-2019 GEM Foundation
#
# OpenQuake is free software: you can redistribute it and/or modify it
# under the terms of the GNU Affero General Public License as published
# by the Free Software Foundation, either version 3 of the License, or
# (at your option) any later version.
#
# OpenQuake is distributed in the hope that it will be useful,
# but WITHOUT ANY WARRANTY; without even the implied warranty of
# MERCHANTABILITY or FITNESS FOR A PARTICULAR PURPOSE.  See the
# GNU Affero General Public License for more details.
#
# You should have received a copy of the GNU Affero General Public License
# along with OpenQuake.  If not, see <http://www.gnu.org/licenses/>.
from urllib.parse import parse_qs
from functools import lru_cache
import collections
import operator
import logging
import ast
import io

import requests
from h5py._hl.dataset import Dataset
from h5py._hl.group import Group
import numpy
from openquake.baselib import config, hdf5
from openquake.baselib.hdf5 import ArrayWrapper, vstr
from openquake.baselib.general import group_array, deprecated, println
from openquake.baselib.python3compat import encode
from openquake.calculators import getters
from openquake.commonlib import calc, util, oqvalidation

U32 = numpy.uint32
F32 = numpy.float32
F64 = numpy.float64
TWO32 = 2 ** 32
ALL = slice(None)
CHUNKSIZE = 4*1024**2  # 4 MB
memoized = lru_cache(100)


def lit_eval(string):
    """
    `ast.literal_eval` the string if possible, otherwise returns it unchanged
    """
    try:
        return ast.literal_eval(string)
    except (ValueError, SyntaxError):
        return string


def get_info(dstore):
    """
    :returns: {'stats': dic, 'loss_types': dic, 'num_rlzs': R}
    """
    oq = dstore['oqparam']
    stats = {stat: s for s, stat in enumerate(oq.hazard_stats())}
    loss_types = {lt: l for l, lt in enumerate(oq.loss_dt().names)}
    imt = {imt: i for i, imt in enumerate(oq.imtls)}
    num_rlzs = dstore['csm_info'].get_num_rlzs()
    return dict(stats=stats, num_rlzs=num_rlzs, loss_types=loss_types,
                imtls=oq.imtls, investigation_time=oq.investigation_time,
                poes=oq.poes, imt=imt, uhs_dt=oq.uhs_dt())


def _normalize(kinds, info):
    a = []
    b = []
    stats = info['stats']
    rlzs = False
    for kind in kinds:
        if kind.startswith('rlz-'):
            rlzs = True
            a.append(int(kind[4:]))
            b.append(kind)
        elif kind in stats:
            a.append(stats[kind])
            b.append(kind)
        elif kind == 'stats':
            a.extend(stats.values())
            b.extend(stats)
        elif kind == 'rlzs':
            rlzs = True
            a.extend(range(info['num_rlzs']))
            b.extend(['rlz-%03d' % r for r in range(info['num_rlzs'])])
    return a, b, rlzs


def parse(query_string, info={}):
    """
    :returns: a normalized query_dict as in the following examples:

    >>> parse('kind=stats', {'stats': {'mean': 0, 'max': 1}})
    {'kind': ['mean', 'max'], 'k': [0, 1], 'rlzs': False}
    >>> parse('kind=rlzs', {'stats': {}, 'num_rlzs': 3})
    {'kind': ['rlz-000', 'rlz-001', 'rlz-002'], 'k': [0, 1, 2], 'rlzs': True}
    >>> parse('kind=mean', {'stats': {'mean': 0, 'max': 1}})
    {'kind': ['mean'], 'k': [0], 'rlzs': False}
    >>> parse('kind=rlz-3&imt=PGA&site_id=0', {'stats': {}})
    {'kind': ['rlz-3'], 'imt': ['PGA'], 'site_id': [0], 'k': [3], 'rlzs': True}
    """
    qdic = parse_qs(query_string)
    loss_types = info.get('loss_types', [])
    for key, val in qdic.items():  # for instance, convert site_id to an int
        if key == 'loss_type':
            qdic[key] = [loss_types[k] for k in val]
        else:
            qdic[key] = [lit_eval(v) for v in val]
    if info:
        qdic['k'], qdic['kind'], qdic['rlzs'] = _normalize(qdic['kind'], info)
    return qdic


def sanitize(query_string):
    """
    Replace `/`, `?`, `&` characters with underscores and '=' with '-'
    """
    return query_string.replace(
        '/', '_').replace('?', '_').replace('&', '_').replace('=', '-')


def cast(loss_array, loss_dt):
    return loss_array.copy().view(loss_dt).squeeze()


def barray(iterlines):
    """
    Array of bytes
    """
    lst = [line.encode('utf-8') for line in iterlines]
    arr = numpy.array(lst)
    return arr


def extract_(dstore, dspath):
    """
    Extracts an HDF5 path object from the datastore, for instance
    extract(dstore, 'sitecol').
    """
    obj = dstore[dspath]
    if isinstance(obj, Dataset):
        return ArrayWrapper(obj.value, obj.attrs)
    elif isinstance(obj, Group):
        return ArrayWrapper(numpy.array(list(obj)), obj.attrs)
    else:
        return obj


class Extract(dict):
    """
    A callable dictionary of functions with a single instance called
    `extract`. Then `extract(dstore, fullkey)` dispatches to the function
    determined by the first part of `fullkey` (a slash-separated
    string) by passing as argument the second part of `fullkey`.

    For instance extract(dstore, 'sitecol'), extract(dstore, 'asset_values/0')
    etc.
    """
    def add(self, key, cache=False):
        def decorator(func):
            self[key] = memoized(func) if cache else func
            return func
        return decorator

    def __call__(self, dstore, key):
        if '/' in key:
            k, v = key.split('/', 1)
            data = self[k](dstore, v)
        elif '?' in key:
            k, v = key.split('?', 1)
            data = self[k](dstore, v)
        elif key in self:
            data = self[key](dstore, '')
        else:
            data = extract_(dstore, key)
        return ArrayWrapper.from_(data)


extract = Extract()


# used by the QGIS plugin
@extract.add('realizations')
def extract_realizations(dstore, dummy):
    """
    Extract an array of realizations. Use it as /extract/realizations
    """
    rlzs = dstore['csm_info'].rlzs
    dt = [('ordinal', U32), ('weight', F32), ('gsims', '<S64')]
    arr = numpy.zeros(len(rlzs), dt)
    arr['ordinal'] = rlzs['ordinal']
    arr['weight'] = rlzs['weight']
    arr['gsims'] = rlzs['branch_path']  # this is used in scenario by QGIS
    return arr


@extract.add('exposure_metadata')
def extract_exposure_metadata(dstore, what):
    """
    Extract the loss categories and the tags of the exposure.
    Use it as /extract/exposure_metadata
    """
    dic = {}
    dic1, dic2 = dstore['assetcol/tagcol'].__toh5__()
    dic.update(dic1)
    dic.update(dic2)
    if 'multi_peril' in dstore:
<<<<<<< HEAD
        dic['multi_peril'] = dstore['multi_peril'].dtype.names
    array = encode([name for name in dstore['assetcol/array'].dtype.names
                    if name.startswith(('value-', 'number', 'occupants_'))])
=======
        dic['multi_peril'] = numpy.array(
            list(dstore['multi_peril'].dtype.names), numpy.string_)
    array = [name for name in dstore['assetcol/array'].dtype.names
             if name.startswith(('value-', 'number', 'occupants_'))]
>>>>>>> a856e9c9
    return ArrayWrapper(array, {k: encode(v) for k, v in dic.items()})


@extract.add('assets')
def extract_assets(dstore, what):
    """
    Extract an array of assets, optionally filtered by tag.
    Use it as /extract/assets?taxonomy=RC&taxonomy=MSBC&occupancy=RES
    """
    qdict = parse(what)
    dic = {}
    dic1, dic2 = dstore['assetcol/tagcol'].__toh5__()
    dic.update(dic1)
    dic.update(dic2)
    arr = dstore['assetcol/array'].value
    for tag, vals in qdict.items():
        cond = numpy.zeros(len(arr), bool)
        for val in vals:
            tagidx, = numpy.where(dic[tag] == val)
            cond |= arr[tag] == tagidx
        arr = arr[cond]
    return ArrayWrapper(arr, dic)


@extract.add('asset_risk')
def extract_asset_risk(dstore, what):
    """
    Extract an array of assets + risk fields, optionally filtered by tag.
    Use it as /extract/asset_risk?taxonomy=RC&taxonomy=MSBC&occupancy=RES
    """
    qdict = parse(what)
    dic = {}
    dic1, dic2 = dstore['assetcol/tagcol'].__toh5__()
    dic.update(dic1)
    dic.update(dic2)
    arr = dstore['asset_risk'].value
    for tag, vals in qdict.items():
        cond = numpy.zeros(len(arr), bool)
        for val in vals:
            tagidx, = numpy.where(dic[tag] == val)
            cond |= arr[tag] == tagidx
        arr = arr[cond]
    return ArrayWrapper(arr, dic)


@extract.add('asset_values', cache=True)
def extract_asset_values(dstore, sid):
    """
    Extract an array of asset values for the given sid. Use it as
    /extract/asset_values/0

    :returns:
        (aid, loss_type1, ..., loss_typeN) composite array
    """
    if sid:
        return extract(dstore, 'asset_values')[int(sid)]
    assetcol = extract(dstore, 'assetcol')
    asset_refs = assetcol.asset_refs
    assets_by_site = assetcol.assets_by_site()
    lts = assetcol.loss_types
    time_event = assetcol.time_event
    dt = numpy.dtype([('aref', asset_refs.dtype), ('aid', numpy.uint32)] +
                     [(str(lt), numpy.float32) for lt in lts])
    data = []
    for assets in assets_by_site:
        vals = numpy.zeros(len(assets), dt)
        for a, asset in enumerate(assets):
            vals[a]['aref'] = asset_refs[a]
            vals[a]['aid'] = asset['ordinal']
            for lt in lts:
                vals[a][lt] = asset['value-' + lt]
        data.append(vals)
    return data


@extract.add('asset_tags')
def extract_asset_tags(dstore, tagname):
    """
    Extract an array of asset tags for the given tagname. Use it as
    /extract/asset_tags or /extract/asset_tags/taxonomy
    """
    tagcol = dstore['assetcol/tagcol']
    if tagname:
        yield tagname, barray(tagcol.gen_tags(tagname))
    for tagname in tagcol.tagnames:
        yield tagname, barray(tagcol.gen_tags(tagname))


def get_mesh(sitecol, complete=True):
    """
    :returns:
        a lon-lat or lon-lat-depth array depending if the site collection
        is at sea level or not
    """
    sc = sitecol.complete if complete else sitecol
    if sc.at_sea_level():
        mesh = numpy.zeros(len(sc), [('lon', F64), ('lat', F64)])
        mesh['lon'] = sc.lons
        mesh['lat'] = sc.lats
    else:
        mesh = numpy.zeros(len(sc), [('lon', F64), ('lat', F64),
                                     ('depth', F64)])
        mesh['lon'] = sc.lons
        mesh['lat'] = sc.lats
        mesh['depth'] = sc.depths
    return mesh


def hazard_items(dic, mesh, *extras, **kw):
    """
    :param dic: dictionary of arrays of the same shape
    :param mesh: a mesh array with lon, lat fields of the same length
    :param extras: optional triples (field, dtype, values)
    :param kw: dictionary of parameters (like investigation_time)
    :returns: a list of pairs (key, value) suitable for storage in .npz format
    """
    for item in kw.items():
        yield item
    arr = dic[next(iter(dic))]
    dtlist = [(str(field), arr.dtype) for field in sorted(dic)]
    for field, dtype, values in extras:
        dtlist.append((str(field), dtype))
    array = numpy.zeros(arr.shape, dtlist)
    for field in dic:
        array[field] = dic[field]
    for field, dtype, values in extras:
        array[field] = values
    yield 'all', util.compose_arrays(mesh, array)


def _get_dict(dstore, name, imtls, stats):
    dic = {}
    dtlist = []
    for imt, imls in imtls.items():
        dt = numpy.dtype([(str(iml), F32) for iml in imls])
        dtlist.append((imt, dt))
    for s, stat in enumerate(stats):
        dic[stat] = dstore[name][:, s].flatten().view(dtlist)
    return dic


@extract.add('hcurves')
def extract_hcurves(dstore, what):
    """
    Extracts hazard curves. Use it as /extract/hcurves?kind=mean or
    /extract/hcurves?kind=rlz-0, /extract/hcurves?kind=stats,
    /extract/hcurves?kind=rlzs etc
    """
    info = get_info(dstore)
    if what == '':  # npz exports for QGIS
        sitecol = dstore['sitecol']
        mesh = get_mesh(sitecol, complete=False)
        dic = _get_dict(dstore, 'hcurves-stats', info['imtls'], info['stats'])
        yield from hazard_items(
            dic, mesh, investigation_time=info['investigation_time'])
        return
    params = parse(what, info)
    if 'imt' in params:
        [imt] = params['imt']
        slc = info['imtls'](imt)
    else:
        slc = ALL
    sids = params.get('site_id', ALL)
    if params['rlzs']:
        dset = dstore['hcurves-rlzs']
        for k in params['k']:
            yield 'rlz-%03d' % k, hdf5.extract(dset, sids, k, slc)[:, 0]
    else:
        dset = dstore['hcurves-stats']
        stats = list(info['stats'])
        for k in params['k']:
            yield stats[k], hdf5.extract(dset, sids, k, slc)[:, 0]
    yield from params.items()


@extract.add('hmaps')
def extract_hmaps(dstore, what):
    """
    Extracts hazard maps. Use it as /extract/hmaps?imt=PGA
    """
    info = get_info(dstore)
    if what == '':  # npz exports for QGIS
        sitecol = dstore['sitecol']
        mesh = get_mesh(sitecol, complete=False)
        dic = _get_dict(dstore, 'hmaps-stats',
                        {imt: info['poes'] for imt in info['imtls']},
                        info['stats'])
        yield from hazard_items(
            dic, mesh, investigation_time=info['investigation_time'])
        return
    params = parse(what, info)
    if 'imt' in params:
        [imt] = params['imt']
        m = info['imt'][imt]
        s = slice(m, m + 1)
    else:
        s = ALL
    if params['rlzs']:
        dset = dstore['hmaps-rlzs']
        for k in params['k']:
            yield 'rlz-%03d' % k, hdf5.extract(dset, ALL, k, s, ALL)[:, 0]
    else:
        dset = dstore['hmaps-stats']
        stats = list(info['stats'])
        for k in params['k']:
            yield stats[k], hdf5.extract(dset, ALL, k, s, ALL)[:, 0]
    yield from params.items()


@extract.add('uhs')
def extract_uhs(dstore, what):
    """
    Extracts uniform hazard spectra. Use it as /extract/uhs?kind=mean or
    /extract/uhs?kind=rlz-0, etc
    """
    info = get_info(dstore)
    if what == '':  # npz exports for QGIS
        sitecol = dstore['sitecol']
        mesh = get_mesh(sitecol, complete=False)
        dic = {}
        for stat, s in info['stats'].items():
            hmap = dstore['hmaps-stats'][:, s]
            dic[stat] = calc.make_uhs(hmap, info)
        yield from hazard_items(
            dic, mesh, investigation_time=info['investigation_time'])
        return
    params = parse(what, info)
    periods = []
    for m, imt in enumerate(info['imtls']):
        if imt == 'PGA' or imt.startswith('SA'):
            periods.append(m)
    if 'site_id' in params:
        sids = params['site_id']
    else:
        sids = ALL
    if params['rlzs']:
        dset = dstore['hmaps-rlzs']
        for k in params['k']:
            yield ('rlz-%03d' % k,
                   hdf5.extract(dset, sids, k, periods, ALL)[:, 0])
    else:
        dset = dstore['hmaps-stats']
        stats = list(info['stats'])
        for k in params['k']:
            yield stats[k], hdf5.extract(dset, sids, k, periods, ALL)[:, 0]
    yield from params.items()


def _agg(losses, idxs):
    shp = losses.shape[1:]
    if not idxs:
        # no intersection, return a 0-dim matrix
        return numpy.zeros((0,) + shp, losses.dtype)
    # numpy.array wants lists, not sets, hence the sorted below
    return losses[numpy.array(sorted(idxs))].sum(axis=0)


def _filter_agg(assetcol, losses, selected, stats=''):
    # losses is an array of shape (A, ..., R) with A=#assets, R=#realizations
    aids_by_tag = assetcol.get_aids_by_tag()
    idxs = set(range(len(assetcol)))
    tagnames = []
    for tag in selected:
        tagname, tagvalue = tag.split('=', 1)
        if tagvalue == '*':
            tagnames.append(tagname)
        else:
            idxs &= aids_by_tag[tag]
    if len(tagnames) > 1:
        raise ValueError('Too many * as tag values in %s' % tagnames)
    elif not tagnames:  # return an array of shape (..., R)
        return ArrayWrapper(
            _agg(losses, idxs), dict(selected=encode(selected), stats=stats))
    else:  # return an array of shape (T, ..., R)
        [tagname] = tagnames
        _tags = list(assetcol.tagcol.gen_tags(tagname))
        all_idxs = [idxs & aids_by_tag[t] for t in _tags]
        # NB: using a generator expression for all_idxs caused issues (?)
        data, tags = [], []
        for idxs, tag in zip(all_idxs, _tags):
            agglosses = _agg(losses, idxs)
            if len(agglosses):
                data.append(agglosses)
                tags.append(tag)
        return ArrayWrapper(
            numpy.array(data),
            dict(selected=encode(selected), tags=encode(tags), stats=stats))


def get_loss_type_tags(what):
    try:
        loss_type, query_string = what.rsplit('?', 1)
    except ValueError:  # no question mark
        loss_type, query_string = what, ''
    tags = query_string.split('&') if query_string else []
    return loss_type, tags


def _get_curves(curves, li):
    shp = curves.shape + curves.dtype.shape
    return curves.value.view(F32).reshape(shp)[:, :, :, li]


# this is used by the QGIS plugin, but it should be removed
@extract.add('agg_curves')
def extract_agg_curves(dstore, what):
    """
    Aggregate loss curves of the given loss type and tags for
    event based risk calculations. Use it as
    /extract/agg_curves/structural?taxonomy=RC&zipcode=20126
    :returns:
        array of shape (S, P), being P the number of return periods
        and S the number of statistics
    """
    from openquake.calculators.export.loss_curves import get_loss_builder
    oq = dstore['oqparam']
    loss_type, tags = get_loss_type_tags(what)
    if 'curves-stats' in dstore:  # event_based_risk
        losses = _get_curves(dstore['curves-stats'], oq.lti[loss_type])
        stats = dstore['curves-stats'].attrs['stats']
    elif 'curves-rlzs' in dstore:  # event_based_risk, 1 rlz
        losses = _get_curves(dstore['curves-rlzs'], oq.lti[loss_type])
        assert losses.shape[1] == 1, 'There must be a single realization'
        stats = [b'mean']  # suitable to be stored as hdf5 attribute
    else:
        raise KeyError('No curves found in %s' % dstore)
    res = _filter_agg(dstore['assetcol'], losses, tags, stats)
    cc = dstore['assetcol/cost_calculator']
    res.units = cc.get_units(loss_types=[loss_type])
    res.return_periods = get_loss_builder(dstore).return_periods
    return res


@extract.add('agg_losses')
def extract_agg_losses(dstore, what):
    """
    Aggregate losses of the given loss type and tags. Use it as
    /extract/agg_losses/structural?taxonomy=RC&zipcode=20126
    /extract/agg_losses/structural?taxonomy=RC&zipcode=*

    :returns:
        an array of shape (T, R) if one of the tag names has a `*` value
        an array of shape (R,), being R the number of realizations
        an array of length 0 if there is no data for the given tags
    """
    loss_type, tags = get_loss_type_tags(what)
    if not loss_type:
        raise ValueError('loss_type not passed in agg_losses/<loss_type>')
    l = dstore['oqparam'].lti[loss_type]
    if 'losses_by_asset' in dstore:  # scenario_risk
        stats = None
        losses = dstore['losses_by_asset'][:, :, l]['mean']
    elif 'avg_losses-stats' in dstore:  # event_based_risk, classical_risk
        stats = dstore['avg_losses-stats'].attrs['stats']
        losses = dstore['avg_losses-stats'][:, :, l]
    elif 'avg_losses-rlzs' in dstore:  # event_based_risk, classical_risk
        stats = [b'mean']
        losses = dstore['avg_losses-rlzs'][:, :, l]
    else:
        raise KeyError('No losses found in %s' % dstore)
    return _filter_agg(dstore['assetcol'], losses, tags, stats)


@extract.add('agg_damages')
def extract_agg_damages(dstore, what):
    """
    Aggregate damages of the given loss type and tags. Use it as
    /extract/agg_damages/structural?taxonomy=RC&zipcode=20126

    :returns:
        array of shape (R, D), being R the number of realizations and D the
        number of damage states, or an array of length 0 if there is no data
        for the given tags
    """
    loss_type, tags = get_loss_type_tags(what)
    if 'dmg_by_asset' in dstore:  # scenario_damage
        lti = dstore['oqparam'].lti[loss_type]
        losses = dstore['dmg_by_asset'][:, :, lti, 0]
    else:
        raise KeyError('No damages found in %s' % dstore)
    return _filter_agg(dstore['assetcol'], losses, tags)


@extract.add('aggregate')
def extract_aggregate(dstore, what):
    """
    /extract/aggregate/avg_losses?
    kind=mean&loss_type=structural&tag=taxonomy&tag=occupancy
    """
    name, qstring = what.split('?', 1)
    info = get_info(dstore)
    qdic = parse(qstring, info)
    suffix = '-rlzs' if qdic['rlzs'] else '-stats'
    tagnames = qdic.get('tag', [])
    assetcol = dstore['assetcol']
    ltypes = qdic.get('loss_type', [])
    if ltypes:
        array = dstore[name + suffix][:, qdic['k'][0], ltypes[0]]
    else:
        array = dstore[name + suffix][:, qdic['k'][0]]
    aw = ArrayWrapper(assetcol.aggregate_by(tagnames, array), {})
    for tagname in tagnames:
        setattr(aw, tagname, getattr(assetcol.tagcol, tagname))
    aw.tagnames = encode(tagnames)
    if not ltypes:
        aw.extra = ('loss_type',) + tuple(info['loss_types'])
    return aw


@extract.add('losses_by_asset')
def extract_losses_by_asset(dstore, what):
    loss_dt = dstore['oqparam'].loss_dt()
    rlzs = dstore['csm_info'].get_rlzs_assoc().realizations
    assets = util.get_assets(dstore)
    if 'losses_by_asset' in dstore:
        losses_by_asset = dstore['losses_by_asset'].value
        for rlz in rlzs:
            # I am exporting the 'mean' and ignoring the 'stddev'
            losses = cast(losses_by_asset[:, rlz.ordinal]['mean'], loss_dt)
            data = util.compose_arrays(assets, losses)
            yield 'rlz-%03d' % rlz.ordinal, data
    elif 'avg_losses-stats' in dstore:
        avg_losses = dstore['avg_losses-stats'].value
        stats = dstore['avg_losses-stats'].attrs['stats']
        for s, stat in enumerate(stats):
            losses = cast(avg_losses[:, s], loss_dt)
            data = util.compose_arrays(assets, losses)
            yield stat, data
    elif 'avg_losses-rlzs' in dstore:  # there is only one realization
        avg_losses = dstore['avg_losses-rlzs'].value
        losses = cast(avg_losses, loss_dt)
        data = util.compose_arrays(assets, losses)
        yield 'rlz-000', data


@extract.add('losses_by_event')
def extract_losses_by_event(dstore, what):
    dic = group_array(dstore['losses_by_event'].value, 'rlzi')
    for rlzi in dic:
        yield 'rlz-%03d' % rlzi, dic[rlzi]


def _gmf_scenario(data, num_sites, imts):
    # convert data into the composite array expected by QGIS
    eids = sorted(numpy.unique(data['eid']))
    eid2idx = {eid: idx for idx, eid in enumerate(eids)}
    E = len(eid2idx)
    gmf_dt = numpy.dtype([(imt, (F32, (E,))) for imt in imts])
    gmfa = numpy.zeros(num_sites, gmf_dt)
    for rec in data:
        arr = gmfa[rec['sid']]
        for imt, gmv in zip(imts, rec['gmv']):
            arr[imt][eid2idx[rec['eid']]] = gmv
    return gmfa, E


@extract.add('gmf_data')
def extract_gmf_scenario_npz(dstore, what):
    oq = dstore['oqparam']
    mesh = get_mesh(dstore['sitecol'])
    n = len(mesh)
    data_by_rlzi = group_array(dstore['gmf_data/data'].value, 'rlzi')
    for rlzi in data_by_rlzi:
        gmfa, e = _gmf_scenario(data_by_rlzi[rlzi], n, oq.imtls)
        logging.info('Exporting array of shape %s for rlz %d',
                     (n, e), rlzi)
        yield 'rlz-%03d' % rlzi, util.compose_arrays(mesh, gmfa)


def build_damage_dt(dstore, mean_std=True):
    """
    :param dstore: a datastore instance
    :param mean_std: a flag (default True)
    :returns:
       a composite dtype loss_type -> (mean_ds1, stdv_ds1, ...) or
       loss_type -> (ds1, ds2, ...) depending on the flag mean_std
    """
    oq = dstore['oqparam']
    damage_states = ['no_damage'] + list(
        dstore.get_attr(oq.risk_model, 'limit_states'))
    dt_list = []
    for ds in damage_states:
        ds = str(ds)
        if mean_std:
            dt_list.append(('%s_mean' % ds, F32))
            dt_list.append(('%s_stdv' % ds, F32))
        else:
            dt_list.append((ds, F32))
    damage_dt = numpy.dtype(dt_list)
    loss_types = oq.loss_dt().names
    return numpy.dtype([(lt, damage_dt) for lt in loss_types])


def build_damage_array(data, damage_dt):
    """
    :param data: an array of shape (A, L, 1, D) or (A, L, 2, D)
    :param damage_dt: a damage composite data type loss_type -> states
    :returns: a composite array of length N and dtype damage_dt
    """
    A, L, MS, D = data.shape
    dmg = numpy.zeros(A, damage_dt)
    for a in range(A):
        for l, lt in enumerate(damage_dt.names):
            std = any(f for f in damage_dt[lt].names if f.endswith('_stdv'))
            if MS == 1 or not std:  # there is only the mean value
                dmg[lt][a] = tuple(data[a, l, 0])
            else:  # there are both mean and stddev
                # data[a, l].T has shape (D, 2)
                dmg[lt][a] = tuple(numpy.concatenate(data[a, l].T))
    return dmg


@extract.add('dmg_by_asset')
def extract_dmg_by_asset_npz(dstore, what):
    damage_dt = build_damage_dt(dstore)
    rlzs = dstore['csm_info'].get_rlzs_assoc().realizations
    data = dstore['dmg_by_asset']
    assets = util.get_assets(dstore)
    for rlz in rlzs:
        dmg_by_asset = build_damage_array(data[:, rlz.ordinal], damage_dt)
        yield 'rlz-%03d' % rlz.ordinal, util.compose_arrays(
            assets, dmg_by_asset)


@extract.add('event_based_mfd')
def extract_mfd(dstore, what):
    """
    Display num_ruptures by magnitude for event based calculations.
    Example: http://127.0.0.1:8800/v1/calc/30/extract/event_based_mfd
    """
    dd = collections.defaultdict(int)
    for rup in dstore['ruptures'].value:
        dd[rup['mag']] += 1
    dt = numpy.dtype([('mag', float), ('freq', int)])
    magfreq = numpy.array(sorted(dd.items(), key=operator.itemgetter(0)), dt)
    return magfreq


@extract.add('src_loss_table')
def extract_src_loss_table(dstore, loss_type):
    """
    Extract the source loss table for a give loss type, ordered in decreasing
    order. Example:
    http://127.0.0.1:8800/v1/calc/30/extract/src_loss_table/structural
    """
    oq = dstore['oqparam']
    li = oq.lti[loss_type]
    source_ids = dstore['source_info']['source_id']
    idxs = dstore['ruptures'].value[['srcidx', 'grp_id']]
    losses = dstore['rup_loss_table'][:, li]
    slt = numpy.zeros(len(source_ids), [('grp_id', U32), (loss_type, F32)])
    for loss, (srcidx, grp_id) in zip(losses, idxs):
        slt[srcidx][loss_type] += loss
        slt[srcidx]['grp_id'] = grp_id
    slt = util.compose_arrays(source_ids, slt, 'source_id')
    slt.sort(order=loss_type)
    return slt[::-1]


@extract.add('mean_std_curves')
def extract_mean_std_curves(dstore, what):
    """
    Yield imls/IMT and poes/IMT containg mean and stddev for all sites
    """
    getter = getters.PmapGetter(dstore)
    arr = getter.get_mean().array
    for imt in getter.imtls:
        yield 'imls/' + imt, getter.imtls[imt]
        yield 'poes/' + imt, arr[:, getter.imtls(imt)]


@extract.add('composite_risk_model.attrs')
def crm_attrs(dstore, what):
    """
    :returns:
        the attributes of the risk model, i.e. limit_states, loss_types,
        min_iml and covs, needed by the risk exporters.
    """
    name = dstore['oqparam'].risk_model
    return ArrayWrapper((), dstore.get_attrs(name))


def _get(dstore, name):
    try:
        dset = dstore[name + '-stats']
        return dset, [b.decode('utf8') for b in dset.attrs['stats']]
    except KeyError:  # single realization
        return dstore[name + '-rlzs'], ['mean']


@extract.add('losses_by_tag')
@deprecated(msg='This feature will be removed soon')
def losses_by_tag(dstore, tag):
    """
    Statistical average losses by tag. For instance call

    $ oq extract losses_by_tag/occupancy
    """
    dt = [(tag, vstr)] + dstore['oqparam'].loss_dt_list()
    aids = dstore['assetcol/array'][tag]
    dset, stats = _get(dstore, 'avg_losses')
    arr = dset.value
    tagvalues = dstore['assetcol/tagcol/' + tag][1:]  # except tagvalue="?"
    for s, stat in enumerate(stats):
        out = numpy.zeros(len(tagvalues), dt)
        for li, (lt, lt_dt) in enumerate(dt[1:]):
            for i, tagvalue in enumerate(tagvalues):
                out[i][tag] = tagvalue
                counts = arr[aids == i + 1, s, li].sum()
                if counts:
                    out[i][lt] = counts
        yield stat, out


@extract.add('rupture')
def extract_rupture(dstore, serial):
    """
    Extract information about the given event index.
    Example:
    http://127.0.0.1:8800/v1/calc/30/extract/rupture/1066
    """
    ridx = list(dstore['ruptures']['serial']).index(int(serial))
    [getter] = getters.gen_rupture_getters(dstore, slice(ridx, ridx + 1))
    yield from getter.get_rupdict().items()


@extract.add('event_info')
def extract_event_info(dstore, eidx):
    """
    Extract information about the given event index.
    Example:
    http://127.0.0.1:8800/v1/calc/30/extract/event_info/0
    """
    event = dstore['events'][int(eidx)]
    serial = int(event['eid'] // TWO32)
    ridx = list(dstore['ruptures']['serial']).index(serial)
    [getter] = getters.gen_rupture_getters(dstore, slice(ridx, ridx + 1))
    rupdict = getter.get_rupdict()
    rlzi = event['rlz']
    rlzs_assoc = dstore['csm_info'].get_rlzs_assoc()
    gsim = rlzs_assoc.gsim_by_trt[rlzi][rupdict['trt']]
    for key, val in rupdict.items():
        yield key, val
    yield 'rlzi', rlzi
    yield 'gsim', repr(gsim)


@extract.add('ruptures_within')
def get_ruptures_within(dstore, bbox):
    """
    Extract the ruptures within the given bounding box, a string
    minlon,minlat,maxlon,maxlat.
    Example:
    http://127.0.0.1:8800/v1/calc/30/extract/ruptures_with/8,44,10,46
    """
    minlon, minlat, maxlon, maxlat = map(float, bbox.split(','))
    hypo = dstore['ruptures']['hypo'].T  # shape (3, N)
    mask = ((minlon <= hypo[0]) * (minlat <= hypo[1]) *
            (maxlon >= hypo[0]) * (maxlat >= hypo[1]))
    return dstore['ruptures'][mask]


@extract.add('source_geom')
def extract_source_geom(dstore, srcidxs):
    """
    Extract the geometry of a given sources
    Example:
    http://127.0.0.1:8800/v1/calc/30/extract/source_geom/1,2,3
    """
    for i in srcidxs.split(','):
        rec = dstore['source_info'][int(i)]
        geom = dstore['source_geom'][rec['gidx1']:rec['gidx2']]
        yield rec['source_id'], geom

# #####################  extraction from the WebAPI ###################### #


class WebAPIError(RuntimeError):
    """
    Wrapper for an error on a WebAPI server
    """


class Extractor(object):
    """
    A class to extract data from a calculation.

    :param calc_id: a calculation ID

    NB: instantiating the Extractor opens the datastore.
    """
    def __init__(self, calc_id):
        self.calc_id = calc_id
        self.dstore = util.read(calc_id)
        self.oqparam = self.dstore['oqparam']

    def get(self, what):
        """
        :param what: what to extract
        :returns: an ArrayWrapper instance
        """
        return extract(self.dstore, what)

    def __enter__(self):
        return self

    def __exit__(self, *args):
        self.close()

    def close(self):
        """
        Close the datastore
        """
        self.dstore.close()


class WebExtractor(Extractor):
    """
    A class to extract data from the WebAPI.

    :param calc_id: a calculation ID
    :param server: hostname of the webapi server (can be '')
    :param username: login username (can be '')
    :param password: login password (can be '')

    NB: instantiating the WebExtractor opens a session.
    """
    def __init__(self, calc_id, server=None, username=None, password=None):
        self.calc_id = calc_id
        self.server = config.webapi.server if server is None else server
        if username is None:
            username = config.webapi.username
        if password is None:
            password = config.webapi.password
        self.sess = requests.Session()
        if username:
            login_url = '%s/accounts/ajax_login/' % self.server
            logging.info('POST %s', login_url)
            resp = self.sess.post(
                login_url, data=dict(username=username, password=password))
            if resp.status_code != 200:
                raise WebAPIError(resp.text)
        url = '%s/v1/calc/%d/oqparam' % (self.server, calc_id)
        logging.info('GET %s', url)
        resp = self.sess.get(url)
        if resp.status_code == 404:
            raise WebAPIError('Not Found: %s' % url)
        elif resp.status_code != 200:
            raise WebAPIError(resp.text)
        self.status = self.sess.get(
            '%s/v1/calc/%d/status' % (self.server, calc_id)).json()
        self.oqparam = object.__new__(oqvalidation.OqParam)
        vars(self.oqparam).update(resp.json())

    def get(self, what):
        """
        :param what: what to extract
        :returns: an ArrayWrapper instance
        """
        url = '%s/v1/calc/%d/extract/%s' % (self.server, self.calc_id, what)
        logging.info('GET %s', url)
        resp = self.sess.get(url)
        if resp.status_code != 200:
            raise WebAPIError(resp.text)
        npz = numpy.load(io.BytesIO(resp.content))
        attrs = {k: npz[k] for k in npz if k != 'array'}
        try:
            arr = npz['array']
        except KeyError:
            arr = ()
        return ArrayWrapper(arr, attrs)

    def dump(self, fname):
        """
        Dump the remote datastore on a local path.
        """
        url = '%s/v1/calc/%d/datastore' % (self.server, self.calc_id)
        resp = self.sess.get(url, stream=True)
        down = 0
        with open(fname, 'wb') as f:
            logging.info('Saving %s', fname)
            for chunk in resp.iter_content(CHUNKSIZE):
                f.write(chunk)
                down += len(chunk)
                println('Downloaded {:,} bytes'.format(down))
        print()

    def close(self):
        """
        Close the session
        """
        self.sess.close()<|MERGE_RESOLUTION|>--- conflicted
+++ resolved
@@ -209,16 +209,9 @@
     dic.update(dic1)
     dic.update(dic2)
     if 'multi_peril' in dstore:
-<<<<<<< HEAD
         dic['multi_peril'] = dstore['multi_peril'].dtype.names
-    array = encode([name for name in dstore['assetcol/array'].dtype.names
-                    if name.startswith(('value-', 'number', 'occupants_'))])
-=======
-        dic['multi_peril'] = numpy.array(
-            list(dstore['multi_peril'].dtype.names), numpy.string_)
     array = [name for name in dstore['assetcol/array'].dtype.names
              if name.startswith(('value-', 'number', 'occupants_'))]
->>>>>>> a856e9c9
     return ArrayWrapper(array, {k: encode(v) for k, v in dic.items()})
 
 
