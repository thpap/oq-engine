  [Michele Simionato]
<<<<<<< HEAD
  * Ported the classical_bcr calculator to oq-lite
  * Fully ported the classical_risk calculator to oq-lite
=======
  * Fixed a sorting error in the CSV exporters by asset
  * Fully ported the classical_risk calculator to oq-lite
  * Removed the (unused and experimental) loss fractions functionality from
    the classical_risk calculator
>>>>>>> 9ae34d0e
  * Added a check for the case of no assets within the region
  * Fixed the check for missing taxonomies in the risk model
  * Added `--profile` flag to oq-lite run
  * The performance info has been moved fully in the datastore
  * Saved one loss table per realization in the datastore
  * Fixed a bug in the oq-lite exporter of the hazard maps
  * Removed a spurious comma from the rupture tag
  * Removed the epsilon_sampling feature from event_based_risk

python-oq-risklib (0.9.0-0~precise01) precise; urgency=low

  [Graeme Weatherill]
  * Added fault geometry epistemic uncertainties to the source model logic tree

  [Michele Simionato]
  * Fixed the `oq-lite show --rlzs` command
  * Fixed a minor bug in the source writer for nodalPlane nodes
  * Added an attribute `discretization` to `areaGeometry` nodes
  * Added a command oq-lite show_attrs to display the attributes of a HDF5
    dataset
  * Added flags `asset_loss_table` (default False) and `avg_losses`
    (default True) to build the event loss table and the average losses
    per asset respectively
  * Added a check on the cost types read from the exposure

  [Matteo Nastasi]
  * Demos moved to /usr/share/openquake/risklib

  [Michele Simionato]
  * Added outputs `agg_curve-rlzs` and `agg_curve-stats` in the HDF5 file
  * Changed the storage of the event based risk outputs in the HDF5 file
  * Added a consistency check between the risk model keys in the job.ini and
    the risk model files
  * Scenario Risk and Scenario Damage calculators can work with a single
    configuration file now
  * When computing insured losses for an exposure without deductible and
    insuredLimit, raise an error early
  * Improved the export names of the oq-lite calculators
  * Updated all the risk demos
  * Changed the EventBasedRisk demo to produce loss curves
  * Fixed a bug with the error management: now a critical error in the
    the pre-calculation stops the whole computation and there is a single
    traceback
  * Improved the memory consumption and data transfer of the event_based_risk
    calculator
  * All data of a computation are now stored in a single calc_XXX.hdf5 file
  * The ProbabilisticEventBased risk demo works with a single job.ini
  * Added support for NRML 0.5 for fragility functions and deprecated NRML 0.4
  * Added a ConsequenceModel parser and implemented the calculation of
    consequences in the scenario_damage calculator

  [Matteo Nastasi]
  * Imposed version for python-h5py dependency, Ubuntu 12.04 will use
    backported version from GEM repository

  [Michele Simionato]
  * Added a test for a bug of h5py version 2.0.1
  * Added a check for specific_assets not in the exposure
  * Added XML exports for the hazard curves
  * Enhanced the .rst report with info about the exposure and the source model
  * Changed the PerformanceMonitor to write only on the controller
  * Introduced HDF5 outputs for the scenario_risk calculator
  * Introduced HDF5 outputs for the scenario_damage calculator
  * Added the ability to read scenario NRML files
  * Silenced an ElementTree warning
  * Added a test with multiple assets on the same site
  * Improved the error message for invalid exposures
  * Fixed a few tests on Windows

 -- Matteo Nastasi (GEM Foundation) <nastasi@openquake.org>  Tue, 17 Nov 2015 10:57:39 +0100

python-oq-risklib (0.8.0-0~precise01) precise; urgency=low

  [Michele Simionato]
  * Added a --pdb flag
  * Added validation to the source IDs
  * It is now possible to pass arguments to the GSIMs in the logic tree file
  * Added data transfer information to the CSV reports
  * Fixed several bugs in the ebr calculator
  * The composite source model is saved in the HDF5 file
  * Added a command 'oq-lite info --report job.ini' to produce a report
    on a calculation without running it
  * Negative calculations IDs are recognized in the oq-lite commands
  * The GMFs are saved in the HDF5 file
  * Added vulnerability functions with Probability Mass Function
  * oq-lite has now a 'reduce' command to reduce large computations
  * The epsilon_matrix is now saved in HDF5 format
  * Fixed a bug in apply_reduce when the first argument is a numpy array
  * Added a functionality 'write_source_model' to serialize sources in XML

 -- Matteo Nastasi (GEM Foundation) <nastasi@openquake.org>  Wed, 23 Sep 2015 15:17:28 +0200

python-oq-risklib (0.7.2-0~precise01) precise; urgency=low

  [Matteo Nastasi]
  * Packaging system improvement

  [Michele Simionato]
  * Fixed an ordering bug in the GSIM logic tree

 -- Matteo Nastasi (GEM Foundation) <nastasi@openquake.org>  Fri, 05 Jun 2015 11:55:09 +0200

python-oq-risklib (0.7.1-0~precise01) precise; urgency=low

  [Michele Simionato]
  * Fixed an export bug in the scenario_damage calculator: now the case of
    multiple assets on the same location is treated correctly

 -- Matteo Nastasi (GEM Foundation) <nastasi@openquake.org>  Wed, 20 May 2015 09:58:07 +0200

python-oq-risklib (0.7.0-1~precise01) precise; urgency=low

  [Matteo Nastasi, Daniele Viganò]
  * Fixed dependencies version management

 -- Matteo Nastasi (GEM Foundation) <nastasi@openquake.org>  Thu, 07 May 2015 13:56:09 +0200

python-oq-risklib (0.7.0-0~precise01) precise; urgency=low

  [Matteo Nastasi, Daniele Viganò]
  * Add binary package support for both Ubuntu 12.04 (Precise)
    and Ubuntu 14.04 (Trusty)

  [Michele Simionato]
  * Added a check on invalid IMTs when using the JB2009 correlation model
  * Made sure that the site collection is ordered by (lon, lat) in all cases
  * Extended the scenario calculators so that they can manage multiple GSIMs
    at the same time
  * Ported the event_based calculator to oq-lite (except disaggregation)
  * Introduced a DataStore class to save either generic pickled objects or
    numpy arrays; if installed, it can use the h5py library
  * Added defaults to the parameters in job.ini
  * Extended the 'oq-lite info' command to plot some useful informations
    about the source model
  * Ported the classical_risk calculator to oq-lite
  * Added an 'oq-lite pick_rlzs' command to display the distance of the
    hazard curves from the mean, by using the RMSEP distance
  * Ported the scenario_risk calculator to oq-lite
  * Added a check to forbid exposures with an asset number=0
  * In the tests you can compare for equality files containing numbers, possibly
    ignoring the last digits
  * Increased the number of SES generated by the demo
    ProbabilisticEventBased from 10 to 200
  * For the event based calculator, print the site index where the discrepancy
    with the classical hazard curves is greater
  * Now the engine is able to gunzip transparently the logic tree files too
  * Added a convergency test for the hazard curves generated by the event
    based calculator when the number of samples is high
  * Added a script to reduce large source models and large exposure models
  * Fixed a bug in the NRML writer for nodes with value=0
  * Added a 'plot' command to oq-lite

 -- Matteo Nastasi (GEM Foundation) <nastasi@openquake.org>  Thu, 07 May 2015 10:51:21 +0200

python-oq-risklib (0.6.0-1) precise; urgency=low

  [Matteo Nastasi]
  * Wrong oq-hazardlib version dependency fixed

 -- Matteo Nastasi (GEM Foundation) <nastasi@openquake.org>  Fri, 27 Feb 2015 11:54:22 +0100

python-oq-risklib (0.6.0-0) precise; urgency=low

  [Michele Simionato]
  * Changed the event based risk demo to use fully the specific assets feature
  * Implemented export of SESCollections
  * Classical tiling calculator in oq-lite
  * Raise an error if there are assets missing the number attribute
  * Added a prefilter flag
  * Moved the management of zipfiles into oq-lite
  * Export lon and lat in the hazard curves
  * Simplified the management of GMPE logic tree realizations
  * Towards supporting Ubuntu 14.04
  * Fixed error when minIML|maxIML are missing in the fragility model
  * Ported the generation of UHS curves into risklib
  * Better error message for duplicated IMLs
  * Implemented hazard map export in oq-lite
  * Create the export_dir if possible
  * Moved the demos inside oq-risklib
  * Now sites can be extracted from the site_model.xml file
  * Fixed the oversampling bug
  * Added a warning in case of oversampling
  * Provided a user-friendly string representation of the class RlzsAssoc
  * Added classical damage QA tests
  * Add a test case for sampling two source models of different weight
  * Implemented classical damage calculator
  * Moved hazard maps and mean and quantile functions from the engine into risklib
  * Added a check for duplicated branchset IDs
  * If export_dir is not given, save on $HOME

 -- Matteo Nastasi (GEM Foundation) <nastasi@openquake.org>  Wed, 25 Feb 2015 17:04:04 +0100

python-oq-risklib (0.5.1-0) precise; urgency=low

  * consistency in version management between debian/ubuntu package and
    library from git sources

 -- Matteo Nastasi (GEM Foundation) <nastasi@openquake.org>  Thu, 18 Dec 2014 15:42:53 +0100

python-oq-risklib (0.5.0-1) precise; urgency=low

  * Fixed version in the documentation
  * Removed an incorrect warning
  * Scenario damage tests
  * Added a DamageWriter class and the expected outputs for the ScenarioDamage
    QA tests
  * Improve the error message when the user sets the wrong calculation_mode
  * Moved get_realizations from the engine into commonlib
  * Added more validation to dictionaries
  * Added a new parameter complex_fault_mesh_spacing
  * Ported the scenario tests to oq-lite
  * Added a get_params utility
  * Simplified the monitoring
  * Add the QA tests data removed from the engine
  * Added a forgotten .rst file
  * Use shallow-clone to improve CI builds speed
  * Fix documentation
  * Merged commonlib inside risklib
  * Move the calculation of input/output weights into commonlib
  * The export_dir is now always given
  * Small fixes to commonlib
  * Better error message for regions that cannot be discretized
  * Fixed precision
  * Add a facility to read source models in commonlib
  * Add an hard limit to check_mem_usage()
  * Fixed test_different_levels_ok
  * Removed an excessive validation
  * Added a validation is_valid_hazard_curves
  * Reverted the check on duplicated vulnerabilitySetID
  * Improved the validation of vulnerability models
  * Examples, tests and notebook for the feature of oq-lite
  * Some refactoring of the classes RiskModel and RiskInput
  * Basic support for risk calculators in commonlib
  * Building the documentation of risklib and some refactoring
  * Build the documentation of commonlib
  * Support of the oq-lite command-line tool
  * Converting the region_constraint into a WKT polygon in commonlib, not in
    the engine
  * Fixed a subtle ImportError
  * Added a forgotten file
  * Support for the simplification of the risk calculators
  * Rewritten the RiskModel class and refactored the Workflow classes
  * Loss per event per asset
  * Dependency check
  * Updated version of risklib
  * Merged nrmllib inside commonlib
  * Added get_exposure and some refactoring
  * Changed the RiskModel API
  * The investigationTime attribute is optional
  * Use the new validation mechanism for vulnerability/fragility functions
  * Reflected the change in risklib
  * Fixed typo in an error message
  * reversed edges to make complex surface comply with Aki & Richards conven...
  * Moved the node context manager to the node library
  * Better debugging representation of a node
  * The maximum_distance must be mandatory in all hazard calculators
  * Restored the NrmlHazardlibConverter
  * Used PlanarSurface.from_corner_points
  * Improved the validation on PMF
  * Added a generic SourceConverter class for all sources, including the
    NonParametric ones
  * Added a lazy function read_nodes
  * Added a "node_factory" validation facility to the node library
  * Rewritten the openquake validation mechanism; now it is done in commonlib
  * Support validation code for the engine
  * Added a few validation functions
  * Added a validation on the GSIM name
  * Added MeanLossTestCase and some comments/docstrings
  * Small improvements
  * Logging the size of received data, to assess the stress on rabbitmq
  * Parallel filtering
  * Fixed the branch ordering
  * Ordering the sources after splitting-filtering them
  * Added an EpsilonProvider class
  * Introduced get_epsilons
  * Improved the splitting mechanism
  * Fix an ordering on the exported GMF
  * Moved parse_config from the engine to commonlib
  * Given a proper ordering to BranchTuples
  * Decoupled the sampling logic from the GsimLogicTree class
  * Get more information about the number of realizations in full enumeration
  * Small refactoring of the block-splitting routines
  * Fixed the sampling in GsimLogicTree
  * Small changes to support the refactoring on the engine side
  * packager.sh: missing update fixed
  * Risk loaders
  * Added a property .imts to the RiskModel class
  * The rupture seed is now visible in the XML file
  * Made explicit the dependence from the getters
  * GMPE logic tree fix
  * Many improvements to make the SourceCollector more usable from the
    command-line
  * Fix for the case of empty SES
  * Add a debug flag to enable set -x in packager.sh
  * Improved the SourceCollector
  * Fix gmf duplication
  * Removed logictree.enumerate_paths
  * Moved modules to manage sources and logic trees from the engine
  * Minor refactoring of scientific.scenario_damage
  * Reflected the API change in risklib
  * Refactoring of risklib needed to solve the problem of the block size
    dependence
  * Remove CalculationUnit
  * Removed some useless code from risklib
  * Fix branch var to be compliant within the new CI git plugin
  * Updates Copyright to 2014
  * rupture_to_element facility
  * Ci devtest
  * Renamed common->commonlib
  * Add setup.py
  * Improved validation and some cleanup
  * Decouple the gsim logic tree from the SES output and remove dead code
  * Moved the tests directory inside the package
  * Refactored the conversion library
  * More work on the conversion/validation library
  * Add loss type to risk outputs
  * Pull request for the validation library
  * Standard Loss map GeoJSON
  * Exporting the GMF in XML should not require keeping all the tree in memory
  * No unicode + StringIO in tests
  * Fix parsing of isAbsolute
  * Insured loss curves statistics
  * Csv tools
  * Fixed the streaming xml writer
  * Hazard Curve GeoJSON parser
  * GeoJSON map node values should be floats
  * Node library
  * Ruptures now have a tag attribute
  * Revise insured losses algorithm
  * Added an InvalidFile exception
  * Add stdDevLoss field
  * Compute Curve stats
  * Implemented a StreamingXMLWriter
  * Minor optimizations by using memoization
  * Fix quantile maps computation
  * Fix Asset statistics
  * NRML parsers/writers should be able to accept either file paths or
    file-like objects
  * Refactoring: added risk workflows
  * Add '__version__' to package init
  * Hazard map GeoJSON writer
  * GeoJSON LossMap Writer
  * Remove 'ndenumerate'

 -- Matteo Nastasi (GEM Foundation) <nastasi@openquake.org>  Wed, 10 Dec 2014 11:17:03 +0100

python-oq-risklib (0.3.0-1) precise; urgency=low

  * Lxc sandbox - improved CI with sandboxed source tests (LP: #1177319)
  * Refactoring: remove curve module (LP: #1174231)
  * Update Event Based algorithm (LP: #1168446)
  * Fix sampling in lognormaldistribution when mean = 0, covs = 0
    (LP: #1167863)
  * Strictly increasing vulnerability function in classical calculator
    (LP: #1165076)
  * Added concurrent.futures to risklib (temporary solution)
  * Update average loss formula (LP: #1156557)
  * Added AGPL license file
  * Refactoring needed to support Structure dependent IMT in scenario damage
    (LP: #1154549)
  * Implemented scenario_damage and scenario directly in risklib (LP: #1154110)
  * Make the risklib able to read csv inputs (LP: #1154110)
  * Fix OQ Engine fails working end-to-end when there is a different number of
    gmvs per site (LP: #1144388)
  * Fix Insured losses computation
  * Removed Asset and AssetOutput classes
  * Small refactoring of the FragilityFunctions so that it is easier to
    instantiate them from the FragilityModelParser in nrml (LP: #1100235)

 -- Matteo Nastasi (GEM Foundation) <nastasi@openquake.org>  Mon, 24 Jun 2013 16:31:18 +0200

python-oq-risklib (0.2.0-1) precise; urgency=low

  * Rename of the package and namespace refactoring

 -- Matteo Nastasi (GEM Foundation) <nastasi@openquake.org>  Sat, 09 Feb 2013 10:18:32 +0100

python-oq-risklib (0.1.0-1) precise; urgency=low

  * Upstream release

 -- Matteo Nastasi (GEM Foundation) <nastasi@openquake.org>  Wed, 12 Dec 2012 17:06:39 +0100<|MERGE_RESOLUTION|>--- conflicted
+++ resolved
@@ -1,13 +1,9 @@
   [Michele Simionato]
-<<<<<<< HEAD
   * Ported the classical_bcr calculator to oq-lite
-  * Fully ported the classical_risk calculator to oq-lite
-=======
   * Fixed a sorting error in the CSV exporters by asset
   * Fully ported the classical_risk calculator to oq-lite
   * Removed the (unused and experimental) loss fractions functionality from
     the classical_risk calculator
->>>>>>> 9ae34d0e
   * Added a check for the case of no assets within the region
   * Fixed the check for missing taxonomies in the risk model
   * Added `--profile` flag to oq-lite run
